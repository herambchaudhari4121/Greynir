--- conflicted
+++ resolved
@@ -737,35 +737,6 @@
             if result["valid"] and "error" not in result:
                 # Successful: our job is done
                 # Log the result
-<<<<<<< HEAD
-                try:
-                    qrow = QueryRow(
-                        timestamp=datetime.utcnow(),
-                        question=clean_q,
-                        # bquestion is the beautified query string
-                        bquestion=result["q"],
-                        answer=result["answer"],
-                        voice=result.get("voice"),
-                        # Only put an expiration on voice queries
-                        expires=query.expires if voice else None,
-                        qtype=result.get("qtype"),
-                        key=result.get("key"),
-                        latitude=location[0] if location else None,
-                        longitude=location[1] if location else None,
-                        # Client identifier
-                        client_id=client_id,
-                        client_type=client_type or None,
-                        # IP address
-                        remote_addr=remote_addr or None,
-                        # Context dict, stored as JSON, if present
-                        # (set during query execution)
-                        context=query.context,
-                        # All other fields are set to NULL
-                    )
-                    session.add(qrow)
-                except Exception as e:
-                    logging.error("Error logging query: {0}".format(e))
-=======
                 if not private:
                     try:
                         qrow = QueryRow(
@@ -795,7 +766,6 @@
                         session.add(qrow)
                     except Exception as e:
                         logging.error("Error logging query: {0}".format(e))
->>>>>>> 87379993
                 
                 return result
 
