--- conflicted
+++ resolved
@@ -298,12 +298,10 @@
 
     # If voice is set, return a voice-friendly string
     voice = bool_from_request(request, "voice")
-<<<<<<< HEAD
+    # Specify a particular voice
+    voice_id = request.values.get("voice_id")
     # If test is set, add a synthetic location, if not given
     test = bool_from_request(request, "test")
-=======
-    voice_id = request.values.get("voice_id")  # Specify a particular voice
->>>>>>> 36ef0e42
 
     # Obtain the query string(s) and the client's location, if present
     lat = request.values.get("latitude")
