"""

    Reynir: Natural language processing for Icelandic

    Default scraping helpers module

    Copyright (C) 2018 Miðeind ehf.

       This program is free software: you can redistribute it and/or modify
       it under the terms of the GNU General Public License as published by
       the Free Software Foundation, either version 3 of the License, or
       (at your option) any later version.
       This program is distributed in the hope that it will be useful,
       but WITHOUT ANY WARRANTY; without even the implied warranty of
       MERCHANTABILITY or FITNESS FOR A PARTICULAR PURPOSE.  See the
       GNU General Public License for more details.

    You should have received a copy of the GNU General Public License
    along with this program.  If not, see http://www.gnu.org/licenses/.


    This module implements a set of default scraping helpers for
    a number of Icelandic websites. The particular scraping module and
    class to be used for each root website is selected in the roots
    table of the scraper database.

"""

import re
import logging
import urllib.parse as urlparse
import requests
from datetime import datetime
from bs4 import BeautifulSoup, NavigableString

MODULE_NAME = __name__


# The HTML parser to use with BeautifulSoup
# _HTML_PARSER = "html5lib"
_HTML_PARSER = "html.parser"


# Icelandic month names. Used for parsing
# date strings in some of the scrapers
MONTHS = [
    "janúar",
    "febrúar",
    "mars",
    "apríl",
    "maí",
    "júní",
    "júlí",
    "ágúst",
    "september",
    "október",
    "nóvember",
    "desember",
]

MONTHS_ABBR = [
    "jan",
    "feb",
    "mar",
    "apr",
    "maí",
    "jún",
    "júl",
    "ágú",
    "sep",
    "okt",
    "nóv",
    "des",
]


class Metadata:
    """ The metadata returned by the helper.get_metadata() function """

    def __init__(self, heading, author, timestamp, authority, icon):
        self.heading = heading
        self.author = author
        self.timestamp = timestamp
        self.authority = authority
        self.icon = icon

    def __repr__(self):
        return "{0}(heading='{1}', author='{2}', ts='{3}')".format(
            type(self).__name__, self.heading, self.author, self.timestamp
        )


class ScrapeHelper:
    """ Generic scraping helper base class """

    def __init__(self, root):
        self._domain = root.domain
        self._authority = root.authority
        self._author = root.author
        self._description = root.description
        self._root_id = root.id
        self._feeds = []

    def make_soup(self, doc):
        """ Make a soup object from a document """
        soup = BeautifulSoup(doc, _HTML_PARSER)
        return None if (soup is None or soup.html is None) else soup

    def skip_url(self, url):
        """ Return True if this URL should not be scraped """
        return False  # Scrape all URLs by default

    def skip_rss_entry(self, entry):
        """ Return True if URL in RSS feed entry should be skipped """
        return False

    @staticmethod
    def unescape(s):
        """ Unescape headings that may contain Unicode characters """

        def replacer(matchobj):
            m = matchobj.group(1)
            assert m
            return chr(int(m, 16))  # Hex

        # Example: \u0084 -> chr(132)
        return re.sub(r"\\u([0-9a-fA-F]{4})", replacer, s) if s else ""

    def get_metadata(self, soup):
        """ Analyze the article HTML soup and return metadata """
        return Metadata(
            heading=None,
            author=self.author,
            timestamp=datetime.utcnow(),
            authority=self.authority,
            icon=self.icon,
        )

    @staticmethod
    def _get_body(soup):
        """ Can be overridden in subclasses in special situations """
        return soup.html.body

    def get_content(self, soup):
        """ Find the actual article content within an HTML soup and return its parent node """
        if not soup or not soup.html or not soup.html.body:
            # No body in HTML: something is wrong, return None
            logging.warning("get_content returning None")
            return None
        if hasattr(self, "_get_content"):
            content = self._get_content(self._get_body(soup))
            if content:
                # Always delete embedded social media widgets
                content = ScrapeHelper.del_social_embeds(content)
        else:
            content = None
        # By default, return the entire body
        return content or self._get_body(soup)

    @property
    def root_id(self):
        """ Return the root id corresponding to this domain """
        return self._root_id

    @property
    def domain(self):
        return self._domain

    @property
    def icon(self):
        """ Return the name of an icon file for this root """
        return self._domain + ".png"

    @property
    def authority(self):
        return self._authority

    @property
    def author(self):
        return self._author

    @property
    def feeds(self):
        return self._feeds

    @property
    def scr_module(self):
        """ Return the name of the module for this scraping helper class """
        return MODULE_NAME

    @property
    def scr_class(self):
        """ Return the name of this scraping helper class """
        return self.__class__.__name__

    @property
    def scr_version(self):
        """ Return the version of this scraping helper class """
        if hasattr(self.__class__, "VERSION"):
            return self.__class__.VERSION
        # If no VERSION attribute in the class, return a default '1.0'
        return "1.0"

    @staticmethod
    def general_filter(tag, name, attr, attr_val):
        """ General filter function to use with BeautifulSoup.find().
            Looks for tag['attr'] == attr_val or attr_val in tag['attr'].
            attr_val can also be iterable, in which case all the given
            attribute values must be present on the tag for the match to
            be made. """
        if tag.name != name or not tag.has_attr(attr):
            return False
        a = tag[attr]
        assert a is not None

        # Handle both potentially multi-valued attrs
        # (for instance multiple classes on a div),
        # and multi-valued attr_vals (for instance more
        # than one class that should be present)
        if isinstance(a, str):
            a = set(a.split())
        if isinstance(attr_val, str):
            return attr_val in a
        return all(v in a for v in attr_val)

    @staticmethod
    def meta_property_filter(tag, prop_val, prop_attr="property"):
        """ Filter function for meta properties in HTML documents """
        # By default, catch <meta property='prop_val' content='X'>
        return ScrapeHelper.general_filter(tag, "meta", prop_attr, prop_val)

    @staticmethod
    def div_class_filter(tag, cls):
        """ Filter function for divs in HTML documents, selected by class """
        return ScrapeHelper.general_filter(tag, "div", "class", cls)

    @staticmethod
    def div_id_filter(tag, div_id):
        """ Filter function for divs in HTML documents, selected by id """
        return ScrapeHelper.general_filter(tag, "div", "id", div_id)

    @staticmethod
    def meta_property(soup, property_name, prop_attr="property"):
        try:
            f = lambda tag: ScrapeHelper.meta_property_filter(
                tag, property_name, prop_attr
            )
            mp = soup.html.head.find(f)
            if not mp:
                logging.warning(
                    "meta property {0} not found in soup.html.head".format(
                        property_name
                    )
                )
            return str(mp["content"]) if mp else None
        except Exception as e:
            logging.warning(
                "Exception in meta_property('{0}'): {1}".format(property_name, e)
            )
            return None

    @staticmethod
    def tag_prop_val(soup, tag, prop, val):
        """ Find a tag of a given type with an attribute having the specified value """
        if not soup:
            return None
        return soup.find(lambda t: ScrapeHelper.general_filter(t, tag, prop, val))

    @staticmethod
    def tag_class(soup, tag, cls):
        """ Find a tag of a given type with a particular class """
        return ScrapeHelper.tag_prop_val(soup, tag, "class", cls)

    @staticmethod
    def div_class(soup, *argv):
        """ Find a div with a particular class/set of classes within the
            HTML soup, recursively within its parent if more than one
            div spec is given """
        for cls in argv:
            if not soup:
                return None
            f = lambda tag: ScrapeHelper.div_class_filter(tag, cls)
            soup = soup.find(f)
        return soup

    @staticmethod
    def nested_tag(soup, *argv):
        """ Find a tag within a nested hierarchy of tags """
        for next_tag in argv:
            if not soup:
                return None
            soup = soup.find(lambda tag: tag.name == next_tag)
        return soup

    @staticmethod
    def div_id(soup, div_id):
        """ Find a div with a particular id """
        if not soup or not div_id:
            return None
        f = lambda tag: ScrapeHelper.div_id_filter(tag, div_id)
        return soup.find(f)

    @staticmethod
    def del_tag_prop_val(soup, tag, prop, val):
        """ Delete all occurrences of the tag having the property with the given value """
        if soup is None:
            return
        while True:
            s = ScrapeHelper.tag_prop_val(soup, tag, prop, val)
            if s is None:
                break
            s.decompose()

    @staticmethod
    def del_div_class(soup, *argv):
        """ Delete all occurrences of the specified div.class """
        if soup is None:
            return
        while True:
            s = ScrapeHelper.div_class(soup, *argv)
            if s is None:
                break
            s.decompose()

    @staticmethod
    def del_tag(soup, tag_name):
        """ Delete all occurrences of the specified tag """
        if soup is None:
            return
        while True:
            s = soup.find(lambda tag: tag.name == tag_name)
            if s is None:
                break
            s.decompose()

    @staticmethod
    def del_social_embeds(soup):
        # Delete all iframes and embedded FB/Twitter/Instagram posts
        ScrapeHelper.del_tag(soup, "iframe")
        ScrapeHelper.del_tag(soup, "twitterwidget")
        ScrapeHelper.del_div_class(soup, "fb-post")
        ScrapeHelper.del_tag_prop_val(soup, "blockquote", "class", "instagram-media")
        ScrapeHelper.del_tag_prop_val(soup, "blockquote", "class", "twitter-tweet")
        return soup


class KjarninnScraper(ScrapeHelper):
    """ Scraping helper for Kjarninn.is """

    def __init__(self, root):
        super().__init__(root)
        self._feeds = ["https://kjarninn.is/feed/"]

    def skip_url(self, url):
        """ Return True if this URL should not be scraped """
        s = urlparse.urlsplit(url)
        if s.path and s.path.startswith("/tag/"):
            return True
        if s.path and s.path.startswith("/hladvarp/"):
            return True
        return False  # Scrape all other URLs by default

    def get_metadata(self, soup):
        """ Analyze the article soup and return metadata """
        metadata = super().get_metadata(soup)
        # Extract the heading from the OpenGraph (Facebook) og:title meta property
        heading = ScrapeHelper.meta_property(soup, "og:title") or ""
        if "|" in heading:
            heading = heading[0 : heading.index("|")].rstrip()
        heading = self.unescape(heading)
        # Extract the publication time from the article:published_time meta property
        ts = ScrapeHelper.meta_property(soup, "article:published_time")
        if ts:
            timestamp = datetime(
                year=int(ts[0:4]),
                month=int(ts[5:7]),
                day=int(ts[8:10]),
                hour=int(ts[11:13]),
                minute=int(ts[14:16]),
                second=int(ts[17:19]),
            )
        else:
            timestamp = datetime.utcnow()
        # Exctract the author name
        # Start with <span itemprop="author">
        f = lambda xtag: ScrapeHelper.general_filter(xtag, "span", "itemprop", "author")
        tag = soup.html.body.find(f) if soup.html.body else None
        if not tag:
            # Then, try <span class="author">
            f = lambda xtag: ScrapeHelper.general_filter(
                xtag, "span", "class", "author"
            )
            tag = soup.html.body.find(f) if soup.html.body else None
        if not tag:
            logging.warning("span.class.author tag not found in soup.html.body")
        author = str(tag.string) if tag and tag.string else "Ritstjórn Kjarnans"
        metadata.heading = heading
        metadata.author = author
        metadata.timestamp = timestamp
        return metadata

    # noinspection PyMethodMayBeStatic
    def _get_content(self, soup_body):
        """ Find the article content (main text) in the soup """
        # soup_body has already been sanitized in the ScrapeHelper base class
        if soup_body.article is None:
            logging.warning("_get_content: soup_body.article is None")
            return None
        # Delete div.container.title-container tags from the content
        soup = ScrapeHelper.div_class(
            soup_body.article, ("container", "title-container")
        )
        if soup is not None:
            soup.decompose()
        # Delete div.container.quote-container tags from the content
        ScrapeHelper.del_div_class(soup_body.article, ("container", "quote-container"))
        # Delete div.container-fluid tags from the content
        ScrapeHelper.del_div_class(soup_body.article, "container-fluid")
        # Get the content itself
        content = ScrapeHelper.div_class(soup_body.article, "article-body")
        if content is None:
            # No div.article-body present
            content = soup_body.article
        # Delete div.category-snippet tags from the content
        ScrapeHelper.del_div_class(content, "category_snippet")
        # Delete image containers from content
        ScrapeHelper.del_div_class(content, "image-container")
        # Delete "Lestu meira" lists at bottom of article
        ScrapeHelper.del_div_class(content, "tag_list_block")
        # Delete div.ad-container tags from the content
        ScrapeHelper.del_div_class(content, "ad-container")
        return content


class RuvScraper(ScrapeHelper):
    """ Scraping helper for RUV.is """

    def __init__(self, root):
        super().__init__(root)
        # Not using RÚV's RSS feed for now since it contains English-language articles
        # self._feeds = ["http://www.ruv.is/rss/frettir"]

    def skip_url(self, url):
        """ Return True if this URL should not be scraped """
        s = urlparse.urlsplit(url)
        p = s.path
        # Only scrape urls with the right path prefix
        if p and p.startswith("/frett/"):
            return False  # Don't skip
        return True

    def get_metadata(self, soup):
        """ Analyze the article soup and return metadata """
        metadata = super().get_metadata(soup)
        # Extract the heading from the OpenGraph (Facebook) og:title meta property
        heading = ScrapeHelper.meta_property(soup, "og:title") or ""
        heading = self.unescape(heading)
        # Extract the publication time from the article:published_time meta property
        ts = ScrapeHelper.meta_property(soup, "article:published_time")
        if ts:
            timestamp = datetime(
                year=int(ts[0:4]),
                month=int(ts[5:7]),
                day=int(ts[8:10]),
                hour=int(ts[11:13]),
                minute=int(ts[14:16]),
                second=int(ts[17:19]),
            )
        else:
            timestamp = datetime.utcnow()
        # Exctract the author name
        # Look for div[class == 'view-id-author'] > div[class == 'clip']
        clip = ScrapeHelper.div_class(soup.html.body, "view-id-author", "clip")
        if not clip:
            clip = ScrapeHelper.div_class(soup.html.body, "view-content", "clip")
        author = clip.text.strip() if clip else "Fréttastofa RÚV"
        metadata.heading = heading
        metadata.author = author
        metadata.timestamp = timestamp
        return metadata

    # noinspection PyMethodMayBeStatic
    def _get_content(self, soup_body):
        """ Find the article content (main text) in the soup """
        content = ScrapeHelper.div_class(
            soup_body, ("region", "region-two-66-33-first"), "region-inner"
        )
        if content is None:
            # Try alternative layout
            content = ScrapeHelper.div_class(soup_body, "view-content", "second")
        if content is None:
            # Fallback to outermost block
            content = ScrapeHelper.div_class(soup_body, ("block", "block-system"))
        ScrapeHelper.del_div_class(
            content, "pane-custom"
        )  # Sharing stuff at bottom of page
        ScrapeHelper.del_div_class(content, "title-wrapper")  # Additional header stuff
        ScrapeHelper.del_div_class(content, "views-field-field-user-display-name")
        ScrapeHelper.del_div_class(content, "field-name-myndatexti-credit-source")
        ScrapeHelper.del_div_class(content, "field-name-field-media-reference")
        ScrapeHelper.del_div_class(content, "field-name-field-myndatexti")
        ScrapeHelper.del_div_class(content, "pane-menningin-faerslur-panel-pane-16")
        ScrapeHelper.del_div_class(content, "region-conditional-stack")
        ScrapeHelper.del_div_class(content, "pane-author")
        return content


class MblScraper(ScrapeHelper):
    """ Scraping helper for Mbl.is """

    _SKIP_PREFIXES = [
        "/fasteignir/",
        "/english/",
        "/frettir/bladamenn/",
        "/frettir/sjonvarp/",
        "/frettir/knippi/",
        "/frettir/colorbox/",
        "/frettir/lina_snippet/",
        "/myndasafn/",
        "/atvinna/",
        "/vidburdir/",
        "/sport/",
        "/mogginn/",
    ]

    def __init__(self, root):
        super().__init__(root)
        self._feeds = [
            "https://www.mbl.is/feeds/fp/",
            "https://www.mbl.is/feeds/innlent/",
            "https://www.mbl.is/feeds/erlent/",
            "https://www.mbl.is/feeds/togt/",
            "https://www.mbl.is/feeds/helst/",
            "https://www.mbl.is/feeds/nyjast/",
            "https://www.mbl.is/feeds/vidskipti/",
            "https://www.mbl.is/feeds/200milur/",
            "https://www.mbl.is/feeds/sport/",
            "https://www.mbl.is/feeds/folk/",
            "https://www.mbl.is/feeds/matur/",
            "https://www.mbl.is/feeds/smartland/",
            "https://www.mbl.is/feeds/bill/",
            "https://www.mbl.is/feeds/k100/",
        ]

    def skip_url(self, url):
        """ Return True if this URL should not be scraped """
        s = urlparse.urlsplit(url)
        path = s.path
        if path:
            if any(path.startswith(p) for p in self._SKIP_PREFIXES):
                return True
            if "/breytingar_i_islenska_fotboltanum/" in path:
                # Avoid lots of details about soccer players
                return True
            if "/felagaskipti_i_enska_fotboltanum/" in path:
                return True
        return False  # Scrape all URLs by default

    def get_metadata(self, soup):
        """ Analyze the article soup and return metadata """
        metadata = super().get_metadata(soup)

        url = ScrapeHelper.meta_property(soup, "og:url") or ""

        # Extract the heading from the meta title or
        # OpenGraph (Facebook) og:title property
        heading = ScrapeHelper.meta_property(soup, "title", prop_attr="name") or ""
        if heading.endswith(" - mbl.is"):
            heading = heading[0:-9]
        if heading.endswith(" - K100"):
            heading = heading[0:-7]
        if not heading:
            heading = ScrapeHelper.meta_property(soup, "og:title") or ""
        if not heading:
            # Check for a h2 inside a div.pistill-entry
            p_e = ScrapeHelper.div_class(soup.html.body, "pistill-entry")
            if p_e and p_e.h2:
                heading = p_e.h2.string
        heading = heading.strip()
        heading = self.unescape(heading)

        # Extract the publication time from the article:published_time meta property
        # A dateline from mbl.is looks like this: Viðskipti | mbl | 24.8.2015 | 10:48
        dateline = ScrapeHelper.div_class(soup.html.body, "dateline")
        dateline = "".join(dateline.stripped_strings).split("|") if dateline else None
        timestamp = None
        if dateline:
            ix = 0
            date = None
            time = None
            while ix < len(dateline):
                if "." in dateline[ix]:
                    # Might be date
                    try:
                        date = [int(x) for x in dateline[ix].split(".")]
                    except:
                        date = None
                elif ":" in dateline[ix]:
                    # Might be time
                    try:
                        time = [int(x) for x in dateline[ix].split(":")]
                    except:
                        time = None
                if time and date:
                    # Seems we're done
                    break
                ix += 1
            if time and date:
                try:
                    timestamp = datetime(
                        year=date[2],
                        month=date[1],
                        day=date[0],
                        hour=time[0],
                        minute=time[1],
                    )
                except Exception as e:
                    logging.warning(
                        "Exception when obtaining date of mbl.is article '{0}': {1}".format(
                            url, e
                        )
                    )
                    timestamp = None

        if timestamp is None:
            logging.warning("Failed to obtain date of mbl.is article '{0}'".format(url))
            timestamp = datetime.utcnow()

        # Extract the author name
        rp = ScrapeHelper.div_class(soup.html.body, "frett-main", "reporter-profile")
        f = lambda tag: ScrapeHelper.general_filter(tag, "a", "class", "name")
        rname = rp.find(f) if rp else None
        if rname:
            rname = rname.string
        else:
            # Probably a blog post
            rp = ScrapeHelper.div_class(soup.html.body, "pistlar-author-profile-box")
            if rp and rp.h4:
                rname = rp.h4.string

        author = rname if rname else "Ritstjórn mbl.is"
        metadata.heading = heading
        metadata.author = author
        metadata.timestamp = timestamp
        return metadata

    def _get_content(self, soup_body):
        """ Find the article content (main text) in the soup """
        # 'New style' as of May 23, 2016
        soup = ScrapeHelper.div_class(soup_body, "main-layout")
        if soup is None:
            # Revert to 'old style'
            soup = ScrapeHelper.div_class(soup_body, "frett-main")
        if soup is None:
            # Could be a blog post
            soup = ScrapeHelper.div_class(soup_body, "pistill-entry-body")
        if soup is None:
            # Subsection front page?
            soup = ScrapeHelper.tag_prop_val(soup_body, "main", "role", "main")
        if soup is None:
            # Could be a picture collection - look for div#non-galleria
            soup = ScrapeHelper.div_id(soup_body, "non-galleria")
        if soup is None:
            logging.warning(
                "_get_content: "
                "soup_body.div.main-layout/frett-main/pistill-entry-body is None"
            )

        if soup:
            # Delete h1 tags from the content
            s = soup.h1
            if s is not None:
                s.decompose()
            # Delete p/strong/a paragraphs from the content (intermediate links)
            for p in soup.findAll("p"):
                try:
                    if p.strong and p.strong.a:
                        p.decompose()
                except AttributeError:
                    pass

            deldivs = tuple(
                "reporter-profile",
                "mainimg-big",
                "extraimg-big-w-txt",
                "extraimg-big",
                "newsimg-left",
                "newsimg-right",
                "newsitem-image",
                "newsitem-image-center",
                "newsitem-fptitle",
                "newsitem-intro",
                "sidebar-row",
                "reporter-line",
                "newsitem-bottom-toolbar",
                "sidebar-mobile",
                "mbl-news-link",
                "embedded-media",
            )
            for divclass in deldivs:
                ScrapeHelper.del_div_class(soup, divclass)

        return soup


class VisirScraper(ScrapeHelper):
    """ Scraping helper for Visir.is """

    _SKIP_PREFIXES = [
        "/english/",
        "/section/",  # All /section/X URLs seem to be (extreeeemely long) summaries
        "/property/",  # Fasteignaauglýsingar
        "/lifid/",
        "/paper/fbl/",
        "/soyouthinkyoucansnap",
        "/k/",
    ]

    def __init__(self, root):
        super().__init__(root)
        self._feeds = ["http://www.visir.is/rss/allt"]

    def skip_url(self, url):
        """ Return True if this URL should not be scraped """
        s = urlparse.urlsplit(url)
        if s.netloc.startswith("fasteignir.") or s.netloc.startswith("albumm."):
            # Skip fasteignir.visir.is and albumm.visir.is
            return True
        if not s.path or any(s.path.startswith(p) for p in self._SKIP_PREFIXES):
            return True
        return False  # Scrape all URLs by default

    def skip_rss_entry(self, entry):
        # Skip live sport event pages
        title = entry.title
        if title.startswith("Í beinni: ") or title.startswith("Leik lokið: "):
            return True
        return False

    def get_metadata(self, soup):
        """ Analyze the article soup and return metadata """
        metadata = super().get_metadata(soup)

        url = ScrapeHelper.meta_property(soup, "og:url") or ""

        # Extract the heading from the OpenGraph (Facebook) og:title meta property
        heading = ScrapeHelper.meta_property(soup, "og:title") or ""
        heading = self.unescape(heading)
        if heading.startswith("Vísir - "):
            heading = heading[8:]
        if heading.endswith(" - Glamour"):
            heading = heading[:-10]
        if heading.endswith(" - Vísir"):
            heading = heading[:-8]

        # Timestamp
        timestamp = None
        time_el = soup.find("time", {"class": "article-single__time"})
        if time_el:
            datestr = time_el.get_text().rstrip()

            # Example: "21.1.2019 09:04"
            if re.search(r"^\d{1,2}\.\d{1,2}\.\d\d\d\d\s\d{1,2}:\d{1,2}", datestr):
                try:
                    timestamp = datetime.strptime(datestr, "%d.%m.%Y %H:%M")
                except Exception as e:
                    pass
            # Example: "17. janúar 2019 14:30"
            else:
                try:
                    (mday, m, y, hm) = datestr.split()
                    (hour, mins) = hm.split(":")
                    mday = mday.replace(".", "")
                    month = MONTHS.index(m) + 1

                    timestamp = datetime(
                        year=int(y),
                        month=int(month),
                        day=int(mday),
                        hour=int(hour),
                        minute=int(mins),
                    )
                except Exception as e:
                    pass

        if timestamp is None:
            logging.warning("Could not parse date in visir.is article {0}".format(url))
            timestamp = datetime.utcnow()

        # Author
        author = ScrapeHelper.tag_prop_val(soup, "a", "itemprop", "author")
        if author:
            author = author.string
        else:
            # Check for an author name at the start of the article
            article = ScrapeHelper.div_class(soup, "articlewrapper")
            if article:
                author = ScrapeHelper.div_class(article, "meta")
                if author:
                    author = author.string
            else:
                # Updated format of Visir.is
                article = ScrapeHelper.div_class(soup, "article-single__meta")
                if article:
                    try:
                        author = article.span.a.string
                    except:
                        author = ""
                    if not author:
                        try:
                            author = article.span.string
                        except:
                            pass
        if not author:
            author = "Ritstjórn visir.is"
        else:
            author = author.strip()
            if author.endswith(" skrifar"):
                # 'Jón Jónsson skrifar'
                author = author[0:-8]
        metadata.heading = heading.strip()
        metadata.author = author
        metadata.timestamp = timestamp
        return metadata

    @staticmethod
    def _get_body(soup):
        """ Hack to fix bug in visir.is HTML: must search entire
            document, not just the html body """
        return soup

    def _get_content(self, soup_body):
        """ Find the article content (main text) in the soup """

        # We shouldn't even try to extract text from the live sport event pages
        liveheader = ScrapeHelper.div_id(soup_body, "livefeed-sporthead")
        if liveheader:
            return BeautifulSoup("", _HTML_PARSER)  # Return empty soup.

        soup = ScrapeHelper.div_class(soup_body, "article", "articletext")
        if not soup:
            # Check for new Visir layout
            soup = ScrapeHelper.div_class(soup_body, "article-single__content")
        if not soup:
            # Check for normal Visir layout
            soup = ScrapeHelper.div_class(soup_body, "articlewrapper")
        if soup:
            # Delete div.media from the content
            ScrapeHelper.del_div_class(soup, "media")
            # Delete div.meta from the content
            ScrapeHelper.del_div_class(soup, "meta")
            # Delete video players
            ScrapeHelper.del_div_class(soup, "jwplayer")
            ScrapeHelper.del_div_class(soup, "embedd-media-player")
            # Delete figure tags from the content
            if soup.figure:
                soup.figure.decompose()
            for fc in soup.find_all('figcaption'):
                fc.decompose()


        return soup


class EyjanScraper(ScrapeHelper):

    """ Scraping helper for Eyjan.pressan.is """

    def __init__(self, root):
        super().__init__(root)

    def get_metadata(self, soup):
        """ Analyze the article soup and return metadata """
        metadata = super().get_metadata(soup)
        # Extract the heading from the OpenGraph (Facebook) og:title meta property
        heading = ScrapeHelper.meta_property(soup, "og:title") or ""
        heading = self.unescape(heading)
        # Extract the publication time from the <span class='date'></span> contents
        dateline = ScrapeHelper.div_class(soup, "article-full")
        dateline = ScrapeHelper.tag_class(dateline, "span", "date")
        dateline = "".join(dateline.stripped_strings).split() if dateline else None
        timestamp = None
        if dateline:
            # Example: Þriðjudagur 15.12.2015 - 14:14
            try:
                date = [int(x) for x in dateline[1].split(".")]
                time = [int(x) for x in dateline[3].split(":")]
                timestamp = datetime(
                    year=date[2],
                    month=date[1],
                    day=date[0],
                    hour=time[0],
                    minute=time[1],
                )
            except Exception as e:
                logging.warning(
                    "Exception when obtaining date of eyjan.is article: {0}".format(e)
                )
                timestamp = None
        if timestamp is None:
            timestamp = datetime.utcnow()
        # Extract the author name
        author = "Ritstjórn eyjan.is"
        metadata.heading = heading
        metadata.author = author
        metadata.timestamp = timestamp
        return metadata

    def _get_content(self, soup_body):
        """ Find the article content (main text) in the soup """
        # Delete div.container-fluid tags from the content
        article = ScrapeHelper.div_class(soup_body, "article-full")
        if article is None:
            article = soup_body
            if article is None:
                logging.warning("No content for eyjan.is article")
                return None
        # Remove link to comments
        soup = article.a
        if soup is not None:
            soup.decompose()
        # Remove the dateline from the content
        soup = ScrapeHelper.tag_class(article, "span", "date")
        if soup is not None:
            soup.decompose()
        # Remove the heading
        soup = ScrapeHelper.tag_class(article, "h2", "headline_article")
        if soup is not None:
            soup.decompose()
        # Remove picture caption, if any
        soup = ScrapeHelper.div_class(article, "wp-caption")
        if soup is not None:
            soup.decompose()
        return article


class StjornlagaradScraper(ScrapeHelper):
    """ Scraping helper for stjornlagarad.is """

    def __init__(self, root):
        super().__init__(root)

    def skip_url(self, url):
        """ Return True if this URL should not be scraped """
        s = urlparse.urlsplit(url)
        if not s.path:
            return True
        # Only parse stjornlagarad.is/starfid/frumvarp/
        return not s.path.startswith("/starfid/frumvarp/")

    def get_metadata(self, soup):
        metadata = super().get_metadata(soup)
        metadata.heading = "Frumvarp Stjórnlagaráðs"
        metadata.author = "Stjórnlagaráð"
        return metadata

    def _get_content(self, soup_body):
        """ Find the article content (main text) in the soup """
        # Delete div#header
        soup = ScrapeHelper.div_id(soup_body, "header")
        if soup is not None:
            soup.decompose()
        # Delete div#samskiptasattmali
        soup = ScrapeHelper.div_id(soup_body, "samskiptasattmali")
        if soup is not None:
            soup.decompose()
        # Delete div#mjog-stor-footer
        soup = ScrapeHelper.div_id(soup_body, "mjog-stor-footer")
        if soup is not None:
            soup.decompose()
        return soup_body


class StjornarradScraper(ScrapeHelper):
    """ Scraping helper for the webs of Icelandic ministries """

    def __init__(self, root):
        super().__init__(root)

    def skip_url(self, url):
        """ Return True if this URL should not be scraped """
        s = urlparse.urlsplit(url)
        if not s.path or not s.path.startswith("/efst-a-baugi/frettir/stok-frett"):
            return True
        return False

    def get_metadata(self, soup):
        metadata = super().get_metadata(soup)
        body = ScrapeHelper.div_class(soup, "pgmain", "article", "boxbody")
        heading = ScrapeHelper.nested_tag(soup, "main", "article", "header", "h1")
        if heading:
            metadata.heading = heading.string
        else:
            metadata.heading = body.h1.string if body and body.h1 else ""
        date = ScrapeHelper.nested_tag(soup, "main", "article")
        if date is not None and date.has_attr("data-last-modified"):
            date = date["data-last-modified"]
            metadata.timestamp = datetime.strptime(date, "%Y-%m-%d %H:%M:%S")
        else:
            date = ScrapeHelper.tag_prop_val(body, "span", "class", "date")
            if date is not None:
                metadata.timestamp = datetime.strptime(date.string, "%d.%m.%Y")
        # Name of the ministry in question
        metadata.author = self._description or "Stjórnarráð Íslands"
        return metadata

    def _get_content(self, soup_body):
        """ Find the article content (main text) in the soup """
        soup = ScrapeHelper.nested_tag(soup_body, "main", "article", "section")
        if soup is None:
            soup = ScrapeHelper.div_class(soup_body, "pgmain", "article", "boxbody")
            if soup is None:
                return soup_body
            # Older layout: delete extra inline stuff
            # Delete h1
            if soup.h1:
                soup.h1.decompose()
            # Delete date
            date = ScrapeHelper.tag_prop_val(soup, "span", "class", "date")
            if date is not None:
                date.decompose()
            # Delete div.imgbox
            imgbox = ScrapeHelper.div_class(soup, "imgbox")
            if imgbox is not None:
                imgbox.decompose()
            # Delete div.buttons
            buttons = ScrapeHelper.div_class(soup, "buttons")
            if buttons is not None:
                buttons.decompose()
        # Remove embedded infograms
        if soup:
            ScrapeHelper.del_div_class('infogram-embed')
        return soup


class KvennabladidScraper(ScrapeHelper):
    """ Scraping helper for Kvennabladid.is """

    def __init__(self, root):
        super().__init__(root)
        self._feeds = ["https://kvennabladid.is/feed/"]

    def get_metadata(self, soup):
        """ Analyze the article soup and return metadata """
        metadata = super().get_metadata(soup)
        # Extract the heading from the OpenGraph (Facebook) og:title meta property
        heading = ScrapeHelper.meta_property(soup, "og:title") or ""
        heading = self.unescape(heading)
        # Extract the publication time from the
        dateline = ScrapeHelper.div_class(soup, "blog-info-wrapper", "blog-date")
        dateline = dateline.a.text if dateline and dateline.a else None
        timestamp = None
        if dateline:
            try:
                dateline = dateline.split()  # 18 jún 2016
                day = int(dateline[0])
                month = MONTHS_ABBR.index(dateline[1]) + 1
                year = int(dateline[2])
                # Use current H:M:S as there is no time of day in the document itself
                now = datetime.utcnow()
                timestamp = datetime(
                    year=year,
                    month=month,
                    day=day,
                    hour=now.hour,
                    minute=now.minute,
                    second=now.second,
                )
            except Exception as e:
                logging.warning(
                    "Exception when obtaining date of kvennabladid.is article: {0}".format(
                        e
                    )
                )
                timestamp = None
        if timestamp is None:
            timestamp = datetime.utcnow()
        # Extract the author name
        author = ScrapeHelper.div_class(soup, "blog-info-wrapper", "blog-author")
        try:
            author = author.a.text
        except:
            author = "Ritstjórn Kvennablaðsins"
        metadata.heading = heading
        metadata.author = author
        metadata.timestamp = timestamp
        return metadata

    def _get_content(self, soup_body):
        """ Find the article content (main text) in the soup """
        article = ScrapeHelper.div_class(soup_body, "blog-content")
        # Delete all captions
        ScrapeHelper.del_div_class(article, "wp-caption")
        ScrapeHelper.del_tag_prop_val(article, "p", "class", "wp-caption-text")
        return article


class AlthingiScraper(ScrapeHelper):
    """ Scraping helper for althingi.is """

    def __init__(self, root):
        super().__init__(root)

    def get_metadata(self, soup):
        """ Analyze the article soup and return metadata """
        metadata = super().get_metadata(soup)
        # Extract the heading from the OpenGraph (Facebook) og:title meta property
        heading = ScrapeHelper.meta_property(soup, "og:title") or ""
        heading = self.unescape(heading)
        # Default timestamp
        timestamp = datetime.utcnow()
        # Check whether this heading starts with 'NN/YYYY:', and if so, extract the year
        a = heading.split(":", maxsplit=1)
        if len(a) > 1:
            a = a[0].split("/", maxsplit=1)
            if len(a) > 1:
                try:
                    timestamp = datetime(year=int(a[1].strip()), month=1, day=1)
                except ValueError:
                    # Something wrong with the year: back off
                    timestamp = datetime.utcnow()
        metadata.heading = heading
        metadata.author = "Lagasafn Alþingis"
        metadata.timestamp = timestamp
        return metadata

    def _get_content(self, soup_body):
        """ Find the article content (main text) in the soup """
        article = ScrapeHelper.div_class(soup_body, "pgmain", "news", "boxbody")
        return article


class StundinScraper(ScrapeHelper):
    """ Scraping helper for stundin.is """

    def __init__(self, root):
        super().__init__(root)
        # Feed with links to Stundin's open-access articles
        self._feeds = ["https://stundin.is/rss/free/"]

    def get_metadata(self, soup):
        """ Analyze the article soup and return metadata """
        metadata = super().get_metadata(soup)

        # Extract the heading from the OpenGraph (Facebook) og:title meta property
        heading = ScrapeHelper.meta_property(soup, "og:title") or ""
        heading = self.unescape(heading)

        # Extract author name, if available
        name = soup.find("div", {"class": "journalist-name"})
        if not name:
            name = soup.find("h3", {"class": "entry-columnist-headline"})
        author = name.get_text() if name else None

        # Timestamp
        timestamp = datetime.utcnow()
        try:
            info = soup.find("div", {"class": "info"})
            time_el = info.find("time", {"class": "datetime"})

            ts = time_el["datetime"]

            # Example: "2019-01-18 09:55"
            timestamp = datetime(
                year=int(ts[0:4]),
                month=int(ts[5:7]),
                day=int(ts[8:10]),
                hour=int(ts[11:13]),
                minute=int(ts[14:16]),
            )
        except Exception as e:
            logging.warning(
                "Exception obtaining date of stundin.is article: {0}".format(e)
            )

        metadata.heading = heading
        metadata.author = author
        metadata.timestamp = timestamp

        return metadata

    def _get_content(self, soup_body):
        """ Find the article content (main text) in the soup """
        article = ScrapeHelper.div_class(soup_body, "body")

        # Delete these elements
        ScrapeHelper.del_tag(article, "figure")
        ScrapeHelper.del_tag(article, "aside")
        ScrapeHelper.del_tag(article, "h2")
        ScrapeHelper.del_tag(article, "h3")
        ScrapeHelper.del_tag_prop_val(article, "p", "class", "hang_quotes")

        return article


class HringbrautScraper(ScrapeHelper):
    """ Scraping helper for hringbraut.is """

    def __init__(self, root):
        super().__init__(root)
        self._feeds = ["http://www.hringbraut.is/frettir/feed/"]

    def get_metadata(self, soup):
        """ Analyze the article soup and return metadata """
        metadata = super().get_metadata(soup)

        # Extract the heading from the OpenGraph (Facebook) og:title meta property
        heading = ScrapeHelper.meta_property(soup, "og:title") or ""
        heading = self.unescape(heading)
        heading = heading.replace("\u00AD", "")  # Remove soft hyphens

        # Author
        author = "Ritstjórn Hringbrautar"

        # Timestamp
        timestamp = datetime.utcnow()

        info = soup.find("div", {"class": "entryInfo"})
        date_span = info.find("span", {"class": "date"}) if info else None

        if date_span:
            # Example: "17. janúar 2019 - 11:58"
            datestr = date_span.get_text().rstrip()
            try:
                (mday, m, y, _, hm) = datestr.split()
                (hour, mins) = hm.split(":")
                mday = mday.replace(".", "")
                month = MONTHS.index(m) + 1

                timestamp = datetime(
                    year=int(y),
                    month=int(month),
                    day=int(mday),
                    hour=int(hour),
                    minute=int(mins),
                )
            except Exception as e:
                logging.warning(
                    "Exception obtaining date of hringbraut.is article: {0}".format(e)
                )

        metadata.heading = heading
        metadata.author = author
        metadata.timestamp = timestamp

        return metadata

    def _get_content(self, soup_body):
        """ Find the article content (main text) in the soup """
        content = ScrapeHelper.div_class(soup_body, "entryContent")

        # Many hringbraut.is articles end with a "Sjá nánar" paragraph
        # and then a paragraph containing a URL. Remove these.
        paragraphs = list(content.find_all("p", recursive=False))
        if len(paragraphs) > 2:
            last = paragraphs[-1]
            sec_last = paragraphs[-2]
            if last.get_text().startswith("http"):
                last.decompose()
            if sec_last.get_text().startswith("Nánar á"):
                sec_last.decompose()
        return content


class FrettabladidScraper(ScrapeHelper):
    """ Scraping helper for frettabladid.is """

    _ALLOWED_PREFIXES = [
        "/frettir/",
        "/markadurinn/",
        "/sport/",
        "/lifid/",
        "/skodun/",
        "/timamot/",
    ]

<<<<<<< HEAD
    _BANNED_PREFIXES = ["/sport/i-beinni-"]
=======
    _BANNED_PREFIXES = [
        "/sport/i-beinni-",
        "/sport/sport-fotbolti",
        "/sport/sport-enski-boltinn",
        "/sport/sport-islenski-boltinn",
        "/skodun/skoun-fastir-pennar/",
        "/timamot/timamot-afmli",
        "/timamot/timamot-minningargreinar",
        "/skodun/skoun-fra-degi-til-dags",
        "/markadurinn/markadurinn-innlent/",
        "/lifid/lifi-helgarblai",
        "/lifid/lifi-tiska",
        "/lifid/lifi-folk",
        "/skodun/skoun-bakankar",
        "/markadurinn/markadurinn-innlent",
    ]
>>>>>>> 05368867

    def __init__(self, root):
        super().__init__(root)

    def skip_url(self, url):
        """ Return True if this URL should not be scraped """
        s = urlparse.urlsplit(url)
        if not s.path:
            return True

        # Skip live sport events
        if any(s.path.startswith(p) for p in self._BANNED_PREFIXES):
            return True

        # Skip photos-only articles
        comp = s.path.split("/")
        if comp[-1].startswith("myndasyrpa-"):
            return True

        # Accept any URLs starting with allowed prefixes
        if s.path and any(
            s.path.startswith(prefix) for prefix in self._ALLOWED_PREFIXES
        ):
            return False

        return True  # Skip all other URLs by default

    def get_metadata(self, soup):
        """ Analyze the article soup and return metadata """
        metadata = super().get_metadata(soup)

        # Extract the heading from the OpenGraph (Facebook) og:title meta property
        heading = ScrapeHelper.meta_property(soup, "og:title") or ""
        heading = self.unescape(heading)
        title_suffix = "– Fréttablaðið"
        if heading.endswith(title_suffix):
            heading = heading[: -len(title_suffix)].strip()

        # Author
        name = soup.find("div", {"class": "article-byline"})
        if not name:
            name = soup.find("div", {"class": "bylineblock-heading"})
        author = name.get_text() if name else "Ritstjórn Fréttablaðsins"

        # Timestamp
        timestamp = datetime.utcnow()
        ts = ScrapeHelper.meta_property(soup, "article:published_time")
        if ts:
            timestamp = datetime(
                year=int(ts[0:4]),
                month=int(ts[5:7]),
                day=int(ts[8:10]),
                hour=int(ts[11:13]),
                minute=int(ts[14:16]),
                second=int(ts[17:19]),
            )
        else:
            try:
                # T.d. "Fimmtudagur 28. mars 2019"
                pubdate = soup.find("div", {"class": "article-pubdate"})
                # T.d. "Kl. 13.35"
                pubtime = soup.find("div", {"class": "article-pubtime"})

                if pubdate and pubtime:
                    (dn, mday, m, y) = pubdate.get_text().split()
                    mday = mday.replace(".", "")
                    month = MONTHS.index(m) + 1
                    (_, tt) = pubtime.get_text().split()
                    (hh, mm) = tt.split(".")

                    timestamp = datetime(
                        year=int(y),
                        month=int(month),
                        day=int(mday),
                        hour=int(hh),
                        minute=int(mm),
                    )
            except Exception as e:
                logging.warning(
                    "Error finding Frettabladid article date: {0}".format(str(e))
                )
                timestamp = datetime.utcnow()

        metadata.heading = heading
        metadata.author = author
        metadata.timestamp = timestamp

        return metadata

    def _get_content(self, soup_body):
        """ Find the article content (main text) in the soup """
<<<<<<< HEAD
        content = ScrapeHelper.div_class(soup_body, "article__body")
=======
        content = ScrapeHelper.div_class(soup_body, "article-body")
>>>>>>> 05368867
        # Some sports event pages don't have an article__body
        if not content:
            return BeautifulSoup("", _HTML_PARSER)  # Return empty soup.

        # Get rid of stuff we don't want
        ScrapeHelper.del_tag(content, "figure")
        ScrapeHelper.del_div_class(content, "embed")

        # First char in first paragraph is wrapped in its own span tag
        # for styling purposes, which separates it from the rest of the word.
        # We extract the character and insert it into the first p tag
        firstchar = ""
        span = content.find("span", {"class": "article-dropcap"})
        if span:
            firstchar = span.get_text()
            span.decompose()

        for div in content.find_all("div", {"class": "read-more-block"}):
            div.decompose()

        for div in content.find_all("div", {"class": "sja-einnig"}):
            div.decompose()

        for div in content.find_all("div", {"class": "img-block"}):
            div.decompose()

        # Insert it in the first paragraph
        ptag = content.find("p")
        if ptag and firstchar:
            ptag.insert(0, NavigableString(firstchar))

        return content


class HagstofanScraper(ScrapeHelper):
    """ Scraping helper for hringbraut.is """

    def __init__(self, root):
        super().__init__(root)
        self._feeds = ["https://hagstofa.is/rss/allt/"]

    def fetch_url(self, url):
        # Requests defaults to ISO-8859-1 because content-type
        # does not declare encoding. In fact, charset is UTF-8.
        r = requests.get(url)
        r.encoding = r.apparent_encoding
        return r.text

    def get_metadata(self, soup):
        """ Analyze the article soup and return metadata """
        metadata = super().get_metadata(soup)

        # Author
        author = "Hagstofa Íslands"

        # Extract the heading from the OpenGraph (Facebook) og:title meta property
        heading = ScrapeHelper.meta_property(soup, "og:title") or ""
        prefix = "Hagstofan:"
        if heading.startswith(prefix):
            heading = heading[len(prefix) :].strip()

        # Timestamp
        timestamp = datetime.utcnow()

        info = soup.find("div", {"class": "page-header"})
        # h2 = info.find("h2") if info else None
        # heading = h2.text() if info and h2 else heading

        date_span = info.find("i", {"class": "date"}) if info else None

        if date_span:
            # Example: "22. mars 2019"
            datestr = date_span.get_text().rstrip()
            try:
                (mday, m, y) = datestr.split()
                mday = mday.replace(".", "")
                month = MONTHS.index(m) + 1

                timestamp = datetime(
                    year=int(y),
                    month=int(month),
                    day=int(mday),
                    hour=timestamp.hour,
                    minute=timestamp.minute,
                )
            except Exception as e:
                logging.warning(
                    "Exception obtaining date of hagstofa.is article: {0}".format(e)
                )

        metadata.heading = heading
        metadata.author = author
        metadata.timestamp = timestamp

        return metadata

    def _get_content(self, soup_body):
        """ Find the article content (main text) in the soup """
        content = soup_body.article

        # Remove tables
        for div in content.find_all("div", {"class": "scrollable"}):
            div.decompose()
        for table in content.find_all("table"):
            table.decompose()

        # Remove buttons
        for a in content.find_all("a", {"class": "btn"}):
            a.decompose()

        # Remove social media stuff
        for ul in content.find_all("ul", {"class": "article-social"}):
            ul.decompose()

        # Remove source lists, and paragraphs containing only a single link
        for p in content.find_all("p"):
            children = list(p.children)
            if len(children) and children[0].name == "sup":
                p.decompose()
            elif len(children) == 1 and children[0].name == "a":
                p.decompose()

        # Remove footer
        footer = content.find("div", {"class": "article-footer"})
        if footer:
            footer.decompose()

        return content<|MERGE_RESOLUTION|>--- conflicted
+++ resolved
@@ -1274,9 +1274,6 @@
         "/timamot/",
     ]
 
-<<<<<<< HEAD
-    _BANNED_PREFIXES = ["/sport/i-beinni-"]
-=======
     _BANNED_PREFIXES = [
         "/sport/i-beinni-",
         "/sport/sport-fotbolti",
@@ -1293,7 +1290,6 @@
         "/skodun/skoun-bakankar",
         "/markadurinn/markadurinn-innlent",
     ]
->>>>>>> 05368867
 
     def __init__(self, root):
         super().__init__(root)
@@ -1385,11 +1381,7 @@
 
     def _get_content(self, soup_body):
         """ Find the article content (main text) in the soup """
-<<<<<<< HEAD
-        content = ScrapeHelper.div_class(soup_body, "article__body")
-=======
         content = ScrapeHelper.div_class(soup_body, "article-body")
->>>>>>> 05368867
         # Some sports event pages don't have an article__body
         if not content:
             return BeautifulSoup("", _HTML_PARSER)  # Return empty soup.
