--- conflicted
+++ resolved
@@ -32,12 +32,8 @@
 from geo import (
     coords_for_country,
     coords_for_street_name,
-<<<<<<< HEAD
+    coords_for_placename,
     icelandic_placename_info,
-=======
-    coords_for_placename,
-    coords_from_addr_info,
->>>>>>> 6c3df723
     icelandic_addr_info,
     coords_from_addr_info,
     isocode_for_country_name,
@@ -159,10 +155,7 @@
             if info:
                 loc["country"] = ICELAND_ISOCODE
                 # Pick first matching placename, w/o disambiguating
-<<<<<<< HEAD
                 # TODO: This could be smarter
-=======
->>>>>>> 6c3df723
                 coords = coords_from_addr_info(info[0])
 
         if coords:
