--- conflicted
+++ resolved
@@ -1046,10 +1046,7 @@
 Norður-Ameríku-ríki hk
 # Evrópuríki er í BÍN
 radd-stýring kvk
-<<<<<<< HEAD
-=======
 raun-heimur kk
->>>>>>> 9c97fc5d
 ítar-leit kvk # Annars skipt sem í-tar-leit
 dvalar-lengd kvk
 náttúru-vá kvk
