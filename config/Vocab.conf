#
# Greynir: Natural language processing for Icelandic
#
# Vocab.conf
#
# Additions to the main BÍN dictionary
#
# Copyright (C) 2020 Miðeind ehf.
#
#    This program is free software: you can redistribute it and/or modify
#    it under the terms of the GNU General Public License as published by
#    the Free Software Foundation, either version 3 of the License, or
#    (at your option) any later version.
#    This program is distributed in the hope that it will be useful,
#    but WITHOUT ANY WARRANTY; without even the implied warranty of
#    MERCHANTABILITY or FITNESS FOR A PARTICULAR PURPOSE.  See the
#    GNU General Public License for more details.
#
# You should have received a copy of the GNU General Public License
# along with this program.  If not, see http://www.gnu.org/licenses/.

# !!! IMPORTANT !!!

# After modifying this file, be careful to run utils/vocab.py
# to regenerate the resources/ord.add.csv file - and then to
# run bincompress.py (in ReynirPackage) to update the
# resources/ord.compressed binary file.


[meanings]

# Orðmyndir til viðbótar BÍN
# Form: stofn ordmynd (default = stofn) ordfl fl (default ob) beyging (default -)

annarsvegar ao
hinsvegar ao
ennfremur ao
hvarvetna ao
semsagt ao      # 'hann er semsagt farinn til útlanda'
ýmist ao        # 'ég starfa ýmist með sjúklingum eða alheilbrigðu fólki'
fyrirfram ao    # 'hefur myndað sér fyrirfram skoðun'
endurgjaldslaust ao # 'Stórfyrirtækin gætu fengið aðgang að slíkum búnaði endurgjaldslaust'
afturvirkt ao   # 'lögum var svo breytt afturvirkt í fyrra'
hittiðfyrra ao  # 'bækur komu út í hittiðfyrra'
hitteðfyrra ao	# 'bækur komu út í hitteðfyrra'
fullsnemmt ao   # 'snemmt' er í BÍN
ívið ao         # 'það eru ívið fleiri atvinnulausir nú en í fyrra'
utandyra ao     # 'innandyra' er í BÍN
endurtekið ao   # 'Okkur er endurtekið sagt að semja'
síendurtekið ao # 'Síendurtekið er því haldið fram að við eigum að semja'
þarlendis ao    # 'hérlendis' er í BÍN

eins-og st 		# 'einsog ráðherrann orðaði það'

# Sjá http://malfar.arnastofnun.is/?p=10179

báðumegin ao
hinumegin ao
hvorumegin ao
öðrumegin ao

# Óvenjulegar forsetningar

andstætt fs
framhjá fs
frammá fs
frammí fs
framundir fs
inná fs
innanum fs
inní fs
innum fs
meðfram fs
niðrá fs
niðrí fs
norður fs
ólíkt fs
samanber fs
sammála fs
samsíðis fs
samstíga fs
sem fs
suður fs
uppá fs
uppí fs
útá fs
útaf fs
útí fs
útúr fs
útyfir fs
víðsfjarri fs

# Óbeygjanleg lýsingarorð

virðisaukandi lo 	# 'þetta er virðisaukandi starfsemi'
karlkyns lo 		# 'frægasti kvenkyns flugmaðurinn'
kvenkyns lo
lúxus lo			# 'þetta var lúxus aðbúnaður í alla staði'
fráfarandi lo		# 'þetta sagði fráfarandi formaður í ræðu sinni'
heljarinnar lo      # 'hann bauð til heljarinnar veislu'
margnota lo         # 'við brúkum aðeins margnota poka'

# Upphrópanir
amen uh
bless uh
bravó uh
bæ uh
ha uh
hallelúja uh
halló uh
hananú uh
hæ uh
húrra uh
iss uh
já uh
jæja uh
jú uh
jújú uh
nei uh
ó uh
skamm uh
suss uh
svei uh
takk uh
uss uh
va uh
vá uh
vei uh
úff uh

# Persónufornafnið 'hán' vantar í BÍN
# Ath.: Kynið (í þessu tilviki hvorugkyn)
# er ákveðið í málfræðireglu í Reynir.grammar

hán     hán     pfn     alm     NFET
hán     hán     pfn     alm     ÞFET
hán     háni    pfn     alm     ÞGFET
hán     háns    pfn     alm     EFET

# Nafnorðið 'hagkvæmni' er í BÍN en ekki 'óhagkvæmni'

ó-hagkvæmni kvk
ó-sjálfbærni kvk
ó-kvikur lo

# 'slæmur' er í BÍN en ekki 'alslæmur', nema
# í efsta stigi ('alverstur' er í BÍN).
# Við bætum við frumstiginu 'alslæmur' en sleppum
# 'alverri' og 'alverstur'.

alslæmur alslæmur    lo    alm FSB-KK-NFET
alslæmur alslæman    lo    alm FSB-KK-ÞFET
alslæmur alslæmum    lo    alm FSB-KK-ÞGFET
alslæmur alslæms     lo    alm FSB-KK-EFET
alslæmur alslæmir    lo    alm FSB-KK-NFFT
alslæmur alslæma     lo    alm FSB-KK-ÞFFT
alslæmur alslæmum    lo    alm FSB-KK-ÞGFFT
alslæmur alslæmra    lo    alm FSB-KK-EFFT
alslæmur alslæm      lo    alm FSB-KVK-NFET
alslæmur alslæma     lo    alm FSB-KVK-ÞFET
alslæmur alslæmri    lo    alm FSB-KVK-ÞGFET
alslæmur alslæmrar   lo    alm FSB-KVK-EFET
alslæmur alslæmar    lo    alm FSB-KVK-NFFT
alslæmur alslæmar    lo    alm FSB-KVK-ÞFFT
alslæmur alslæmum    lo    alm FSB-KVK-ÞGFFT
alslæmur alslæmra    lo    alm FSB-KVK-EFFT
alslæmur alslæmt     lo    alm FSB-HK-NFET
alslæmur alslæmt     lo    alm FSB-HK-ÞFET
alslæmur alslæmu     lo    alm FSB-HK-ÞGFET
alslæmur alslæms     lo    alm FSB-HK-EFET
alslæmur alslæm      lo    alm FSB-HK-NFFT
alslæmur alslæm      lo    alm FSB-HK-ÞFFT
alslæmur alslæmum    lo    alm FSB-HK-ÞGFFT
alslæmur alslæmra    lo    alm FSB-HK-EFFT
alslæmur alslæmi     lo    alm FVB-KK-NFET
alslæmur alslæma     lo    alm FVB-KK-ÞFET
alslæmur alslæma     lo    alm FVB-KK-ÞGFET
alslæmur alslæma     lo    alm FVB-KK-EFET
alslæmur alslæmu     lo    alm FVB-KK-NFFT
alslæmur alslæmu     lo    alm FVB-KK-ÞFFT
alslæmur alslæmu     lo    alm FVB-KK-ÞGFFT
alslæmur alslæmu     lo    alm FVB-KK-EFFT
alslæmur alslæma     lo    alm FVB-KVK-NFET
alslæmur alslæmu     lo    alm FVB-KVK-ÞFET
alslæmur alslæmu     lo    alm FVB-KVK-ÞGFET
alslæmur alslæmu     lo    alm FVB-KVK-EFET
alslæmur alslæmu     lo    alm FVB-KVK-NFFT
alslæmur alslæmu     lo    alm FVB-KVK-ÞFFT
alslæmur alslæmu     lo    alm FVB-KVK-ÞGFFT
alslæmur alslæmu     lo    alm FVB-KVK-EFFT
alslæmur alslæma     lo    alm FVB-HK-NFET
alslæmur alslæma     lo    alm FVB-HK-ÞFET
alslæmur alslæma     lo    alm FVB-HK-ÞGFET
alslæmur alslæma     lo    alm FVB-HK-EFET
alslæmur alslæmu     lo    alm FVB-HK-NFFT
alslæmur alslæmu     lo    alm FVB-HK-ÞFFT
alslæmur alslæmu     lo    alm FVB-HK-ÞGFFT
alslæmur alslæmu     lo    alm FVB-HK-EFFT

# 'samrunar' í fleirtölu vantar í BÍN
samruni samrunar    kk alm NFFT
samruni samrunarnir kk alm NFFTgr
samruni samruna     kk alm ÞFFT
samruni samrunana   kk alm ÞFFTgr
samruni samrunum    kk alm ÞGFFT
samruni samrununum  kk alm ÞGFFTgr
samruni samruna     kk alm EFFT
samruni samrunanna  kk alm EFFTgr

# 'vettvangar' í fleirtölu vantar í BÍN

vettvangur vettvangarnir    kk alm NFFT
vettvangur vettvangarnir    kk alm NFFTgr
vettvangur vettvanga        kk alm ÞFFT
vettvangur vettvangana      kk alm ÞFFTgr
vettvangur vettvöngum       kk alm ÞGFT
vettvangur vettvöngunum     kk alm ÞGFTgr
vettvangur vettvanga        kk alm EFFT
vettvangur vettvanganna     kk alm EFFTgr

# 'hið' er aðeins í BÍN sem greinir, ekki sem fornafn
# Hins vegar eru önnur föll og kyn 'hinn' skráð sem fornöfn

hinn    hið         fn alm HK_ÞFET
hinn    hið         fn alm HK_NFET

# Algeng stafsetningarvilla - loka augunum fyrir henni ;-)
# [sett inn sem leiðrétting í ReynirCorrect]

# þessi   þessarra    fn alm KK-EFFT
# þessi   þessarri    fn alm KVK-ÞGFET
# þessi   þessarrar   fn alm KVK-EFET
# þessi   þessarra    fn alm KVK-EFFT
# þessi   þessarra    fn alm HK-EFFT

# 'Facebooksíða' o.fl. eru ekki í BÍN

Facebook-síða kvk
Facebook-hópur kk
Facebook-grúppa kvk
Facebook-viðburður kk
Facebook-atburður kk
Facebook-færsla kvk
Facebook-hlekkur kk
Facebook-vinur kk

# Annars greint sem 'banda-ríkjaþing'
Bandaríkja-þing hk

# 'tryggingataki' vantar í BÍN

tryggingataki	tryggingataki		kk	alm NFET
tryggingataki	tryggingataka		kk	alm ÞFET
tryggingataki	tryggingataka		kk	alm ÞGFET
tryggingataki	tryggingataka		kk	alm EFET
tryggingataki	tryggingatakar		kk	alm NFFT
tryggingataki	tryggingataka		kk	alm ÞFFT
tryggingataki	tryggingatökum		kk	alm ÞGFFT
tryggingataki	tryggingataka		kk	alm EFFT

tryggingataki	tryggingatakinn		kk	alm NFETgr
tryggingataki	tryggingatakann		kk	alm ÞFETgr
tryggingataki	tryggingatakanum	kk	alm ÞGFETgr
tryggingataki	tryggingatakans		kk	alm EFETgr
tryggingataki	tryggingatakarnir	kk	alm NFFTgr
tryggingataki	tryggingatakana		kk	alm ÞFFTgr
tryggingataki	tryggingatökunum	kk	alm ÞGFFTgr
tryggingataki	tryggingatakanna	kk	alm EFFTgr

# 'vátryggingataki' vantar í BÍN

vátryggingataki	vátryggingataki		kk	alm NFET
vátryggingataki	vátryggingataka		kk	alm ÞFET
vátryggingataki	vátryggingataka		kk	alm ÞGFET
vátryggingataki	vátryggingataka		kk	alm EFET
vátryggingataki	vátryggingatakar	kk	alm NFFT
vátryggingataki	vátryggingataka		kk	alm ÞFFT
vátryggingataki	vátryggingatökum	kk	alm ÞGFFT
vátryggingataki	vátryggingataka		kk	alm EFFT

vátryggingataki	vátryggingatakinn	kk	alm NFETgr
vátryggingataki	vátryggingatakann	kk	alm ÞFETgr
vátryggingataki	vátryggingatakanum	kk	alm ÞGFETgr
vátryggingataki	vátryggingatakans	kk	alm EFETgr
vátryggingataki	vátryggingatakarnir	kk	alm NFFTgr
vátryggingataki	vátryggingatakana	kk	alm ÞFFTgr
vátryggingataki	vátryggingatökunum	kk	alm ÞGFFTgr
vátryggingataki	vátryggingatakanna	kk	alm EFFTgr

# Nauðsynlegt að hafa í BÍN vegna málfræðiyfirlestrar/MálGreynis,
# þar sem þetta er merkt sem óheppilegt/óviðurkvæmilegt orð

múhameðstrúar-maður kk

# Lýsingarorðið 'virðisaukaskattsskyldur' er í BÍN, en ekki
# nafnorðið 'virðisaukskattsskylda' - sem þýðir að setningar sem
# með nafnorðinu þáttast ekki.
virðisaukaskatts-skylda kvk

Downing-stræti hk
Buckingham-höll kvk
Windsor-kastali kk
Élysée-höll kvk

# !!! TODO 'ígrundaður' vantar sem lo - er í BÍN sem so lhþt
# !!! en 'þessi illa ígrundaða ákvörðun' þáttast ekki þar sem lo vantar

# Nafnið 'Ava' vantar í BÍN

Ava			Ava			kvk	ism NFET
Ava			Övu			kvk	ism ÞFET
Ava			Övu			kvk ism	ÞGFET
Ava			Övu			kvk ism EFET

# Nafnið 'Tobba' vantar í BÍN

Tobba		Tobba		kvk	ism NFET
Tobba		Tobbu		kvk	ism ÞFET
Tobba		Tobbu		kvk ism	ÞGFET
Tobba		Tobbu		kvk ism EFET

# Nafnið 'Teddi' vantar í BÍN

Teddi		Teddi		kk	ism NFET
Teddi		Tedda		kk	ism ÞFET
Teddi		Tedda		kk 	ism	ÞGFET
Teddi		Tedda		kk 	ism EFET

# Nafnið 'Robert' vantar í BÍN

Robert     Robert       kk  ism NFET
Robert     Robert       kk  ism ÞFET
Robert     Roberti      kk  ism ÞGFET
Robert     Roberts      kk  ism EFET

# Nafnið 'Fischer' vantar í BÍN, og er notað í samsetningum
# (ein biðstöð Strætó heitir t.d. Fischershús)

Fischer     Fischer       kk  ætt NFET
Fischer     Fischer       kk  ætt ÞFET
Fischer     Fischer       kk  ætt ÞGFET
Fischer     Fischers      kk  ætt EFET

# Ættarnafnið 'Hafstein' vantar í BÍN

Hafstein	Hafstein	hk	ætt NFET
Hafstein	Hafstein	hk	ætt ÞFET
Hafstein	Hafstein	hk 	ætt	ÞGFET
Hafstein	Hafstein	hk 	ætt EFET

# Ættarnafnið 'Nordal' vantar í BÍN

Nordal		Nordal		hk	ætt NFET
Nordal		Nordal		hk	ætt ÞFET
Nordal		Nordal		hk 	ætt	ÞGFET
Nordal		Nordal		hk 	ætt EFET

# Ættarnafnið 'Hafstað' vantar í BÍN

Hafstað		Hafstað		hk	ætt NFET
Hafstað		Hafstað		hk	ætt ÞFET
Hafstað		Hafstað		hk 	ætt	ÞGFET
Hafstað		Hafstað		hk 	ætt EFET

# Ættarnafnið 'Mogensen' vantar í BÍN

Mogensen	Mogensen	hk	ætt NFET
Mogensen	Mogensen	hk	ætt ÞFET
Mogensen	Mogensen	hk 	ætt	ÞGFET
Mogensen	Mogensen	hk 	ætt EFET

# 'Líbanon' er stundum notað í eignarfalli ('ég hitti forsætisráðherra Líbanon')
Líbanon		Líbanon		hk  lönd EFET2

# Örnefni og götunöfn sem vantar og eru m.a. notuð hjá Strætó

Hörðuvellir Hörðuvellir   kk örn NFFT
Hörðuvellir Hörðuvelli    kk örn ÞFFT
Hörðuvellir Hörðuvöllum   kk örn ÞGFFT
Hörðuvellir Hörðuvalla    kk örn EFFT

Efstihjalli Efstihjalli    kk göt NFET
Efstihjalli Efstahjalla    kk göt ÞFET
Efstihjalli Efstahjalla    kk göt ÞGFET
Efstihjalli Efstahjalla    kk göt EFET

Garðvangur Garðvangur   kk göt NFET
Garðvangur Garðvang     kk göt ÞFET
Garðvangur Garðvangi    kk göt ÞGFET
Garðvangur Garðvangs    kk göt EFET

Skagaströnd Skagaströnd     kvk örn NFET
Skagaströnd Skagaströnd     kvk örn ÞFET
Skagaströnd Skagaströnd     kvk örn ÞGFET
Skagaströnd Skagastrandar   kvk örn EFET

Litlavör Litlavör     kvk göt NFET
Litlavör Litluvör     kvk göt ÞFET
Litlavör Litluvör     kvk göt ÞGFET
Litlavör Litluvarar   kvk göt EFET

Grunnslóð Grunnslóð     kvk göt NFET
Grunnslóð Grunnslóð     kvk göt ÞFET
Grunnslóð Grunnslóð     kvk göt ÞGFET
Grunnslóð Grunnslóðar   kvk göt EFET

Kaupfjelagið Kaupfjelagið       hk fyr NFETgr
Kaupfjelagið Kaupfjelagið       hk fyr ÞFETgr
Kaupfjelagið Kaupfjelaginu      hk fyr ÞGFETgr
Kaupfjelagið Kaupfjelagsins     hk fyr EFETgr

Egilshöll Egilshöll         kvk örn NFET
Egilshöll Egilshöll         kvk örn ÞFET
Egilshöll Egilshöll         kvk örn ÞGFET
Egilshöll Egilshallar       kvk örn EFET

Reykjaneshöllin Reykjaneshöllin         kvk örn NFETgr
Reykjaneshöllin Reykjaneshöllina        kvk örn ÞFETgr
Reykjaneshöllin Reykjaneshöllinni       kvk örn ÞGFETgr
Reykjaneshöllin Reykjaneshallarinnar    kvk örn EFETgr

Fjarðarbyggðarhöllin Fjarðarbyggðarhöllin         kvk örn NFETgr
Fjarðarbyggðarhöllin Fjarðarbyggðarhöllina        kvk örn ÞFETgr
Fjarðarbyggðarhöllin Fjarðarbyggðarhöllinni       kvk örn ÞGFETgr
Fjarðarbyggðarhöllin Fjarðarbyggðarhallarinnar    kvk örn EFETgr

Nauthóll Nauthóll           kk örn NFET
Nauthóll Nauthól            kk örn ÞFET
Nauthóll Nauthóli           kk örn ÞGFET
Nauthóll Nauthóls           kk örn EFET

# 'Vatikan' með 'i' vantar í BÍN, bara til með 'í'
# Hvort tveggja algengt, t.d. án "í" í gögnum ESB

Vatikan       Vatikan       hk lönd NFET
Vatikan       Vatikan       hk lönd ÞFET
Vatikan       Vatikani      hk lönd ÞGFET
Vatikan       Vatikans      hk lönd EFET

Vatikan       Vatikanið     hk lönd NFETgr
Vatikan       Vatikanið     hk lönd ÞFETgr
Vatikan       Vatikaninu    hk lönd ÞGFETgr
Vatikan       Vatikansins   hk lönd EFETgr

# 'Landspítali' vantar í BÍN

Landspítali  Landspítali     kk  entity  NFET
Landspítali  Landspítala     kk  entity  ÞFET
Landspítali  Landspítala     kk  entity  ÞGFET
Landspítali  Landspítala     kk  entity  EFET
Landspítali  Landspítalinn   kk  entity  NFETgr
Landspítali  Landspítalann   kk  entity  ÞFETgr
Landspítali  Landspítalanum  kk  entity  ÞGFETgr
Landspítali  Landspítalans   kk  entity  EFETgr

# Bæta við nafnorðinu 'Fram' með stórum staf, þ.e. íþróttafélaginu

Fram	Fram     hk  entity  EFET
Fram	Fram     hk  entity  ÞGFET
Fram	Fram     hk  entity  ÞFET
Fram	Fram     hk  entity  NFET

# Bæta við Pírötum með stórum staf, þ.e. stjórnmálaflokknum

Pírati	Pírati   kk  entity  NFET
Pírati	Pírata   kk  entity  ÞFET
Pírati	Pírata   kk  entity  ÞGFET
Pírati	Pírata   kk  entity  EFET

Pírati	Píratar  kk  entity  NFFT
Pírati	Pírata   kk  entity  ÞFFT
Pírati	Pírötum  kk  entity  ÞGFFT
Pírati	Pírata   kk  entity  EFFT

# Bæta við nafnorðinu 'Nettó' með stórum staf, þ.e. verslanakeðjunni

Nettó	Nettó     hk  fyr  NFET
Nettó	Nettó     hk  fyr  ÞFET
Nettó	Nettó     hk  fyr  ÞGFET
Nettó	Nettó     hk  fyr  EFET
Nettó	Nettós    hk  fyr  EFET2

# Leyfa 'Ágústar' í eignarfalli

Ágúst		Ágústar		kk 	ism	EFET2

# 'Viðskiptaflétta' er ekki í BÍN og samsetningar-algrímið skilur
# það sem við-skipt-aflétta

viðskipta-flétta kvk

# Lýsingarorðið "handstýrðu" er til í BÍN og kemur í veg fyrir að
# sagnorðið sé myndað úr hand+stýrðu

hand-stýra so

bein-tengja so

bragð-bæta so

mót-taka so # Hann hefur móttekið skilaboðin

# Fleiri samsett orð sem sjálfvirka algrímið skilur ekki rétt

samgöngu-truflun kvk
samgöngu-slys hk
samgöngu-yfirvald hk
samgöngu-framkvæmd kvk
samgöngu-stofnun kvk
samgöngu-stjóri kk
samgöngu-vandi kk
tíða-far hk
Tæ-land hk lönd
bandaríkja-dalur kk
kven-leiðtogi kk
sam-nemandi kk
koltví-oxíð hk
augn-rannsókn kvk
inter-net hk
heildar-eign kvk
húsnæðis-kaup hk
dagskrár-vald hk
milli-lenda so
van-efna so         434605 # Það þarf að tilgreina utg hér því tvær sagnir hafa nefnimyndina 'efna'
júmbó-þota kvk
Kópavogs-völlur kk örn
afmælis-kort hk
íslams-trú kvk
jarð-minjar kvk
lím-borði kk
lýðræðis-kreppa kvk
tekjuskatts-kerfi hk
rekstrar-ár hk
líkams-vöxtur kk
líkams-virðing kvk
líkams-rannsókn kvk
líkams-leit kvk
líkams-smánun kvk
augn-förðun kvk
kven-fyrirlitning kvk
kven-líkami kk
sím-hlerun kvk
ríkis-kaup hk
loftslags-mál hk # Annars skipt sem 'loft-slagsmál' :-)
augn-samband hk
fjór-flokkur kk
fjárfestingar-eign kvk
uppsjávar-skip hk
flug-sæti hk
stjarn-eðlisfræðingur kk
innanlands-völlur kk
pappírs-vinna kvk
marg-umræddur lo
marg-rómaður lo
marg-yfirlýstur lo
álags-tími kk # Annars skipt sem álag-stími
sí-brot hk
tví-skráning kvk
starfs-andi kk # Annars skipt sem starf-sandi
kína-múr kk
al-dreifing kvk
al-þjónusta kvk
frum-mat hk
homma-tittur kk
almanna-rými hk
Valentínusar-dagur kk
feðra-dagur kk # Mæðradagur er í BÍN, en ekki feðra...
lögreglu-lög hk
knatt-hús hk
gisti-starfsemi kvk
persónuverndar-lög hk
stjórnarskipunar-lög hk
Bastillu-torg hk örn
hagsmuna-afl hk
neytenda-vernd kvk
eftirhruns-ár hk
fyrirhruns-ár hk
Fjölnis-maður kk
Kjósar-hreppur kk örn
Árnes-hreppur kk örn
Suðurnesja-bær kk örn
fiski-dauði kk
Þórs-völlur kk
Gaza-svæði hk örn
Strass-borg kvk örn
Trölla-skagi kk örn
Voga-byggð kvk örn
Himalaja-fjöll hk örn # Ekki til með ákv. greini í BÍN
eftirhruns-ár hk # Annars skipt sem eftir-hrun-sár
lánshæfis-mat hk
streptó-kokkur kk
Eurovision-keppni kvk
Afríku-ríki hk
Asíu-ríki hk
Mið-Asíu-ríki hk
Suðaustur-Asíu-ríki hk
Austur-Asíu-ríki hk
Suður-Ameríku-ríki hk
Norður-Ameríku-ríki hk
# Evrópuríki er í BÍN
radd-stýring kvk
raun-heimur kk
ítar-leit kvk # Annars skipt sem í-tar-leit
dvalar-lengd kvk
almanna-gæði hk
meðgöngu-lengd kvk
Tortólu-félag hk
Björgólfs-feðgar kk
Gólan-hæðir kvk örn
Búrgundar-hérað hk örn
Bernhöfts-torfa kvk örn
gisti-rúm hk
gisti-framboð hk
snjall-úr hk
Baffins-land hk örn
innflutnings-vernd kvk
Veda-bækur kvk
pekan-hnetur kvk
Mývatns-sveit kvk örn
Suður-Kína-haf hk örn
Austur-Kína-haf hk örn
reynslu-lausn kvk
Vestur-bakki kk örn
tónleika-ferð kvk
tónlistar-ferð kvk
fákeppnis-rekstur kk
Rótarý-klúbbur kk
hæst-launaður lo # lægstlaunaður er í BÍN
stjórnar-lið hk
tvítugs-afmæli hk
þrítugs-afmæli hk
fertugs-afmæli hk
# fimmtugs-, sextugs- og sjötugsafmæli eru í BÍN
Digranes-kirkja kvk örn
hugbúnaðar-lausn kvk
Múmín-álfur kk
húsnæðis-vextir kk
Norður-Makedónía kvk lönd
marg-breytni kvk
Árskógs-sandur kk örn
Árskógs-strönd kvk örn
Skarðs-strönd kvk örn
Fells-strönd kvk örn
Fljótsdals-hérað hk örn
Fljótsdals-hreppur kk örn
Galma-strönd kvk örn
Kljá-strönd kvk örn
Knarrar-brekka kvk örn
Kolla-búðir kvk örn
Núp-staður kk örn
Rauða-melur kk örn
Raufar-höfn kvk örn # !!!
Stangár-bakki kk örn
Stein-kross kk örn
Sturlu-reykir kk örn
Ufsa-strönd kvk örn
Varð-gjá kvk örn
Þeista-reykir kk örn
Þóru-núpur kk örn
Árbæjar-hellir kk örn
Brennu-ás kk örn 5338 # Landfræðilegur ás, ekki guðfræðilegur
Land-brot hk örn
Ós-gröf kvk örn
Strand-höfn kvk örn
Þverár-hlíð kvk örn
Álf-nes hk örn
Úlfárs-dalur kk örn
Teigs-skógur kk örn
Bretlands-eyjar kvk lönd
ál-dós kvk
ál-umbúðir kvk
ál-framleiðandi kk
ál-markaður kk
ál-verð hk
þreifi-eymsli hk
Bræðratungu-vegur kk göt
Rauði-núpur kk örn
Egners-sund hk göt
bakk-myndavél kvk
griðar-staður kk
hraðhleðslu-stöð kvk
raun-drægni kvk
megin-vextir kk
fjór-eyki hk
sesam-mjöl hk
hreinsi-klútur kk
hreinsi-virki hk
hreinsi-virkni kvk
hreinsi-dót hk
evrópu-sinnaður lo
sáluhjálpar-atriði hk
ríkislögreglu-stjóri kk
Hringadróttins-saga kvk
Hormús-sund hk örn
Hormuz-sund hk örn
þagnar-hula kvk
græn-bók kvk
Barents-svæði hk örn
form-aldehýð hk
Björkur-stykki hk örn
stjúp-fjölskylda kvk
stjúp-mamma kvk
stjúp-pabbi kk
stjúp-tengsl hk
græn-þvottur kk
rannsóknar-hluti kk
Ártúns-brekka kvk örn
Skútustaða-hreppur kk örn
Stór-urð kvk örn
Mikla-gljúfur hk örn
Kaldár-ós kk örn # Annars "Kaldá-rós"
gistinátta-verð hk
létt-lest kvk
léttlesta-kerfi hk
léttlestar-kerfi hk
Svörtu-fjöll hk örn
staðkvæmdar-vara kk
pung-spark hk
blind-prófun kvk
hæðispersónuleika-röskun kvk
radd-þjálfari kk
desi-lítri kk
# 'millilandaflug' og 'innanlandsflugvöllur' eru í BÍN en ekki 'innanlandsflug'
innanlands-flug hk
þingmanna-mál hk # Annars þing-mannamál
lögreglu-sekt kvk
snið-ganga kvk # Ekki í BÍN sem nafnorð
gisti-skýli hk
ofur-þriðjudagur kk # Bandaríski "Super Tuesday"
hring-prjónaður lo
létt-klikkaður lo
samfélags-smit hk
sím-svörun kvk
loftræsti-stokkur kk
sótthreinsi-spritt hk
sóttvarna-læknir kk # Annars hætta á að samsetjarinn búi til sögnina 'að sóttvarna-lækna'
viðskipta-dagur kk # Annars við-skiptadagur
vesturnílar-veira kvk
vina-par hk # Annars vin-apar :)
Borgarfjarðar-hreppur kk örn
Evrópumeistara-titill kk
kæfi-svefn kk
blindpunkts-aðvörun kvk
Hollywood-stjarna kvk
Windsor-kastali kk
Svínvetninga-braut kvk göt
Holtavörðu-heiði kvk örn
freyði-te hk
Hvalár-lína kvk göt
Kaldrananes-hreppur kk örn
stripp-búlla kvk
rhesus-api kk
refsi-þynging kvk
refsi-mildun kvk
refsi-nýlenda kvk
refsi-úrræði hk
jogging-galli kk
jogging-buxur kvk
jogging-föt hk
Sæ-braut kvk göt # Þegar í BinErrata, en bætir við ákv. gr. "Sæbrautin"
heilbrigðis-vá kvk
samfélags-vá kvk
efnahags-vá kvk
loftslags-vá kvk
náttúru-vá kvk
eignastýringar-armur kk
andró-gen hk
zíka-veira kvk
tyggi-tafla kvk
ólympíu-lið hk
tarot-spil hk
hnúka-þeyr kk
maga-op hk
snerti-laus lo
snerti-mark hk
snerti-þörf kvk
snerti-smit hk
hám-horfa so
kanada-dalur kk
streymis-veita kvk # Annars "streymi-sveita"
Korpu-torg hk örn
glans-bæklingur kk
jarð-álfur kk
Ölfus-dalur kk örn # Merkja sem "örn"
pekan-hneta kvk
systkina-margur lo
ættingja-margur lo
Vatíkan-ríki hk lönd
Vatikan-ríki hk lönd
inn-greypa so
hæst-liggjandi lo
ál-oxíð hk
<<<<<<< HEAD
sebra-meri kvk
Stóra-borg kvk örn
Dónár-vals kk
Tungnár-jökull kk örn
Bessárdals-á kvk örn
Langi-melur kk örn
Rauði-melur kk örn
samnings-lengd kvk
strá-mennska kvk
Grafarholts-völlur kk örn # Merkja sem "örn"
Schengen-samstarf hk
steinsteypu-blokk kvk # Annars "steinsteypu-blokki"
=======
tekju-flæði hk # 'fjárflæði' er í BÍN
eldsneytis-vörn kvk
lána-lína kvk
>>>>>>> 69cbad6d

# Vantar:
# lo: darwinískur
# lo: róstursamur
# lo: keynesískur
<<<<<<< HEAD
# lo: kalvínískur (kalvínismi til í BÍN)
# lo: hæstsettur
=======
# lo: trumpískur
>>>>>>> 69cbad6d
# lo: djúpúðga
# lo: harðspjalda
# no: "emeritus"
# no: litteratúr
# no: sódíum
<<<<<<< HEAD
# no: tjöruhreinsir
# ism: Skallagrímur
# sirka?
=======

tjöruhreinsir   tjöruhreinsir       kk  alm NFET
tjöruhreinsir   tjöruhreinsi        kk  alm ÞFET
tjöruhreinsir   tjöruhreinsi        kk  alm ÞGFET
tjöruhreinsir   tjöruhreinsis       kk  alm EFET
tjöruhreinsir   tjöruhreinsirinn    kk  alm NFETgr
tjöruhreinsir   tjöruhreinsinn      kk  alm ÞFETgr
tjöruhreinsir   tjöruhreinsinum     kk  alm ÞGFETgr
tjöruhreinsir   tjöruhreinsisins    kk  alm EFETgr

tjöruhreinsir   tjöruhreinsar       kk  alm NFFT
tjöruhreinsir   tjöruhreinsa        kk  alm ÞFFT
tjöruhreinsir   tjöruhreinsum       kk  alm ÞGFFT
tjöruhreinsir   tjöruhreinsa        kk  alm EFFT
tjöruhreinsir   tjöruhreinsarnir    kk  alm NFFTgr
tjöruhreinsir   tjöruhreinsana      kk  alm ÞFFTgr
tjöruhreinsir   tjöruhreinsunum     kk  alm ÞGFFTgr
tjöruhreinsir   tjöruhreinsanna     kk  alm EFFTgr
>>>>>>> 69cbad6d

# Nafnorðin 'hægrið' og 'vinstrið' (bara m. ákv. gr.) vantar í BÍN
hægri     hægrið         hk alm NFFTgr
hægri     hægrið         hk alm ÞFFTgr
hægri     hægrinu        hk alm ÞGFFTgr
hægri     hægrisins      hk alm EFFTgr

vinstri   vinstrið       hk alm NFFTgr
vinstri   vinstrið       hk alm ÞFFTgr
vinstri   vinstrinu      hk alm ÞGFFTgr
vinstri   vinstrisins    hk alm EFFTgr

# 'akstur' í ft. vantar í BÍN, sbr. 'kapp-akstrar'
akstur     akstrar          hk alm NFFT
akstur     akstra           hk alm ÞFFT
akstur     ökstrum          hk alm ÞGFFT
akstur     akstra           hk alm EFFT

akstur     akstrarnir       hk alm NFFTgr
akstur     akstrana         hk alm ÞFFTgr
akstur     ökstrunum        hk alm ÞGFFTgr
akstur     akstranna        hk alm EFFTgr

# 'dúó' vantar í BÍN, þótt þar sé orðið 'tríó'
dúó        dúó         hk alm NFET
dúó        dúó         hk alm ÞFET
dúó        dúói        hk alm ÞGFET
dúó        dúós        hk alm EFET

dúó        dúóið       hk alm NFETgr
dúó        dúóið       hk alm ÞFETgr
dúó        dúóinu      hk alm ÞGFETgr
dúó        dúósins     hk alm EFETgr

dúó        dúó         hk alm NFFT
dúó        dúó         hk alm ÞFFT
dúó        dúóum       hk alm ÞGFFT
dúó        dúóa        hk alm EFFT

dúó        dúóin       hk alm NFFTgr
dúó        dúóin       hk alm ÞFFTgr
dúó        dúóunum     hk alm ÞGFFTgr
dúó        dúóanna     hk alm EFFTgr

# 'alkóhól' í ft. vantar í BÍN sbr. "telst til sykuralkóhóla"
alkóhól      alkóhól        hk alm NFFT
alkóhól      alkóhól        hk alm ÞFFT
alkóhól      alkóhólum      hk alm ÞGFFT
alkóhól      alkóhóla       hk alm EFFT

alkóhól      alkóhólin      hk alm NFFTgr
alkóhól      alkóhólin      hk alm ÞFFTgr
alkóhól      alkóhólunum    hk alm ÞGFFTgr
alkóhól      alkóhólanna    hk alm EFFTgr

# 'klækindi' vantar í BÍN en er til í Íslensku orðaneti
klækindi     klækindi       hk alm NFFT
klækindi     klækindi       hk alm ÞFFT
klækindi     klækindum      hk alm ÞGFFT
klækindi     klækinda       hk alm EFFT

klækindi     klækindin      hk alm NFFTgr
klækindi     klækindin      hk alm ÞFFTgr
klækindi     klækindunum    hk alm ÞGFFTgr
klækindi     klækindanna    hk alm EFFTgr

# 'umhyggjusemi' vantar í BÍN
umhyggjusemi        umhyggjusemi          kvk alm NFET
umhyggjusemi        umhyggjusemi          kvk alm ÞFET
umhyggjusemi        umhyggjusemi          kvk alm ÞGFET
umhyggjusemi        umhyggjusemi          kvk alm EFET

umhyggjusemi        umhyggjusemin         kvk alm NFETgr
umhyggjusemi        umhyggjusemina        kvk alm ÞFETgr
umhyggjusemi        umhyggjuseminni       kvk alm ÞGFETgr
umhyggjusemi        umhyggjuseminnar      kvk alm EFETgr

# 'fræsing' vantar í BÍN en finnst í Íðorðabankanum
fræsing        fræsing          kvk alm NFET
fræsing        fræsingu         kvk alm ÞFET
fræsing        fræsingu         kvk alm ÞGFET
fræsing        fræsingar        kvk alm EFET

fræsing        fræsingin        kvk alm NFETgr
fræsing        fræsinguna       kvk alm ÞFETgr
fræsing        fræsingunni      kvk alm ÞGFETgr
fræsing        fræsingarinnar   kvk alm EFETgr

# 'lúddíti' vantar í BÍN
lúddíti        lúddíti            kk alm NFET
lúddíti        lúddíta            kk alm ÞFET
lúddíti        lúddíta            kk alm ÞGFET
lúddíti        lúddíta            kk alm EFET

lúddíti        lúddítinn          kk alm NFETgr
lúddíti        lúddítan           kk alm ÞFETgr
lúddíti        lúddítanum         kk alm ÞGFETgr
lúddíti        lúddítans          kk alm EFETgr

lúddíti        lúddítar           kk alm NFFT
lúddíti        lúddíta            kk alm ÞFFT
lúddíti        lúddítum           kk alm ÞGFFT
lúddíti        lúddíta            kk alm EFFT

lúddíti        lúddítarnir        kk alm NFFTgr
lúddíti        lúddítana          kk alm ÞFFTgr
lúddíti        lúddítunum         kk alm ÞGFFTgr
lúddíti        lúddítanna         kk alm EFFTgr

# 'meðalmenni' vantar í BÍN, þótt þar séu 'illmenni', 'vélmenni' o.s.frv.
meðalmenni     meðalmenni         hk alm NFET
meðalmenni     meðalmenni         hk alm ÞFET
meðalmenni     meðalmenni         hk alm ÞGFET
meðalmenni     meðalmennis        hk alm EFET

meðalmenni     meðalmennið        hk alm NFETgr
meðalmenni     meðalmennið        hk alm ÞFETgr
meðalmenni     meðalmenninu       hk alm ÞGFETgr
meðalmenni     meðalmennisins     hk alm EFETgr

meðalmenni     meðalmenni         hk alm NFFT
meðalmenni     meðalmenni         hk alm ÞFFT
meðalmenni     meðalmennum        hk alm ÞGFFT
meðalmenni     meðalmenna         hk alm EFFT

meðalmenni     meðalmennin        hk alm NFFTgr
meðalmenni     meðalmennin        hk alm ÞFFTgr
meðalmenni     meðalmennunum      hk alm ÞGFFTgr
meðalmenni     meðalmennanna      hk alm EFFTgr

# 'skilvindun', 'blettun', o.fl vantar í BÍN
skilvindun     skilvindun           kvk alm NFET
skilvindun     skilvindun           kvk alm ÞFET
skilvindun     skilvindun           kvk alm ÞGFET
skilvindun     skilvindunar         kvk alm EFET

skilvindun     skilvindunin         kvk alm NFETgr
skilvindun     skilvindunina        kvk alm ÞFETgr
skilvindun     skilvinduninni       kvk alm ÞGFETgr
skilvindun     skilvindunarinnar    kvk alm EFETgr

blettun        blettun              kvk alm NFET
blettun        blettun              kvk alm ÞFET
blettun        blettun              kvk alm ÞGFET
blettun        blettunar            kvk alm EFET

blettun        blettunin            kvk alm NFETgr
blettun        blettunina           kvk alm ÞFETgr
blettun        blettuninni          kvk alm ÞGFETgr
blettun        blettunarinnar       kvk alm EFETgr

sprittun       sprittun             kvk alm NFET
sprittun       sprittun             kvk alm ÞFET
sprittun       sprittun             kvk alm ÞGFET
sprittun       sprittunar           kvk alm EFET

sprittun       sprittunin           kvk alm NFETgr
sprittun       sprittunina          kvk alm ÞFETgr
sprittun       sprittuninni         kvk alm ÞGFETgr
sprittun       sprittunarinnar      kvk alm EFETgr

svitnun        svitnun              kvk alm NFET
svitnun        svitnun              kvk alm ÞFET
svitnun        svitnun              kvk alm ÞGFET
svitnun        svitnunar            kvk alm EFET

svitnun        svitnunin            kvk alm NFETgr
svitnun        svitnunina           kvk alm ÞFETgr
svitnun        svitnuninni          kvk alm ÞGFETgr
svitnun        svitnunarinnar       kvk alm EFETgr

heiðrun        heiðrun              kvk alm NFET
heiðrun        heiðrun              kvk alm ÞFET
heiðrun        heiðrun              kvk alm ÞGFET
heiðrun        heiðrunar            kvk alm EFET

heiðrun        heiðrunin            kvk alm NFETgr
heiðrun        heiðrunina           kvk alm ÞFETgr
heiðrun        heiðruninni          kvk alm ÞGFETgr
heiðrun        heiðrunarinnar       kvk alm EFETgr

# 'súkrósi' vanatar í BÍN
súkrósi        súkrósi          kk alm NFET
súkrósi        súkrósa          kk alm ÞFET
súkrósi        súkrósa          kk alm ÞGFET
súkrósi        súkrósa          kk alm EFET

súkrósi        súkrósinn        kk alm NFETgr
súkrósi        súkrósann        kk alm ÞFETgr
súkrósi        súkrósanum       kk alm ÞGFETgr
súkrósi        súkrósans        kk alm EFETgr

súkrósi        súkrósar         kk alm NFFT
súkrósi        súkrósa          kk alm ÞFFT
súkrósi        súkrósum         kk alm ÞGFFT
súkrósi        súkrósa          kk alm EFFT

súkrósi        súkrósarnir      kk alm NFFTgr
súkrósi        súkrósana        kk alm ÞFFTgr
súkrósi        súkrósunum       kk alm ÞGFFTgr
súkrósi        súkrósanna       kk alm EFFTgr

# 'tókari' vantar í BÍN [!] :)
tókari        tókari          kk alm NFET
tókari        tókara          kk alm ÞFET
tókari        tókara          kk alm ÞGFET
tókari        tókara          kk alm EFET

tókari        tókarinn        kk alm NFETgr
tókari        tókarann        kk alm ÞFETgr
tókari        tókaranum       kk alm ÞGFETgr
tókari        tókarans        kk alm EFETgr

tókari        tókarar         kk alm NFFT
tókari        tókara          kk alm ÞFFT
tókari        tókurum         kk alm ÞGFFT
tókari        tókara          kk alm EFFT

tókari        tókararnir      kk alm NFFTgr
tókari        tókarana        kk alm ÞFFTgr
tókari        tókurunum       kk alm ÞGFFTgr
tókari        tókaranna       kk alm EFFTgr

# 'húðflúrun' vantar í BÍN, þótt sögnin 'húðflúra' sé til staðar
húðflúrun       húðflúrun           kvk alm NFET
húðflúrun       húðflúrun           kvk alm ÞFET
húðflúrun       húðflúrun           kvk alm ÞGFET
húðflúrun       húðflúrunar         kvk alm EFET

húðflúrun       húðflúrunin         kvk alm NFETgr
húðflúrun       húðflúrunina        kvk alm ÞFETgr
húðflúrun       húðflúruninni       kvk alm ÞGFETgr
húðflúrun       húðflúrunarinnar    kvk alm EFETgr

# 'sítrus' vantar í BÍN
sítrus       sítrus         kk alm NFET
sítrus       sítrus         kk alm ÞFET
sítrus       sítrusi        kk alm ÞGFET
sítrus       sítrusar       kk alm EFET

sítrus       sítrusinn      kk alm NFETgr
sítrus       sítrusinn      kk alm ÞFETgr
sítrus       sítrusnum      kk alm ÞGFETgr
sítrus       sítrusins      kk alm EFETgr

sítrus       sítrusar       kk alm NFFT
sítrus       sítrusa        kk alm ÞFFT
sítrus       sítrusum       kk alm ÞGFFT
sítrus       sítrusa        kk alm EFFT

sítrus       sítrusarnir    kk alm NFFTgr
sítrus       sítrusana      kk alm ÞFFTgr
sítrus       sítrusunum     kk alm ÞGFFTgr
sítrus       sítrusanna     kk alm EFFTgr

# 'gugga' vantar í BÍN :). Bara til sem nafnið 'Gugga'
gugga        gugga          kvk alm NFET
gugga        guggu          kvk alm ÞFET
gugga        guggu          kvk alm ÞGFET
gugga        guggu          kvk alm EFET

gugga        guggan         kvk alm NFETgr
gugga        gugguna        kvk alm ÞFETgr
gugga        guggunni       kvk alm ÞGFETgr
gugga        guggunnar      kvk alm EFETgr

gugga        guggur         kvk alm NFFT
gugga        guggur         kvk alm ÞFFT
gugga        guggum         kvk alm ÞGFFT
gugga        gugga          kvk alm EFFT

gugga        guggurnar      kvk alm NFFTgr
gugga        guggurnar      kvk alm ÞFFTgr
gugga        guggunum       kvk alm ÞGFFTgr
gugga        gugganna       kvk alm EFFTgr

# 'sjalli' vantar í BÍN
sjalli        sjalli          kk alm NFET
sjalli        sjalla          kk alm ÞFET
sjalli        sjalla          kk alm ÞGFET
sjalli        sjalla          kk alm EFET

sjalli        sjallinn        kk alm NFETgr
sjalli        sjallann        kk alm ÞFETgr
sjalli        sjallanum       kk alm ÞGFETgr
sjalli        sjallans        kk alm EFETgr

sjalli        sjallar         kk alm NFFT
sjalli        sjalla          kk alm ÞFFT
sjalli        sjöllum         kk alm ÞGFFT
sjalli        sjalla          kk alm EFFT

sjalli        sjallarnir      kk alm NFFTgr
sjalli        sjallana        kk alm ÞFFTgr
sjalli        sjöllunum       kk alm ÞGFFTgr
sjalli        sjallanna       kk alm EFFTgr

# 'smit' vantar í BÍN í fleirtölu
smit            smit            hk alm NFFT
smit            smit            hk alm ÞFFT
smit            smitum          hk alm ÞGFFT
smit            smita           hk alm EFFT

smit            smitin          hk alm NFFTgr
smit            smitin          hk alm ÞFFTgr
smit            smitunum        hk alm ÞGFFTgr
smit            smitanna        hk alm EFFTgr

# 'veirusmit' vantar í BÍN í fleirtölu
veirusmit            veirusmit            hk alm NFFT
veirusmit            veirusmit            hk alm ÞFFT
veirusmit            veirusmitum          hk alm ÞGFFT
veirusmit            veirusmita           hk alm EFFT

veirusmit            veirusmitin          hk alm NFFTgr
veirusmit            veirusmitin          hk alm ÞFFTgr
veirusmit            veirusmitunum        hk alm ÞGFFTgr
veirusmit            veirusmitanna        hk alm EFFTgr

# 'nýsmit' vantar í BÍN í fleirtölu
nýsmit            nýsmit            hk alm NFFT
nýsmit            nýsmit            hk alm ÞFFT
nýsmit            nýsmitum          hk alm ÞGFFT
nýsmit            nýsmita           hk alm EFFT

nýsmit            nýsmitin          hk alm NFFTgr
nýsmit            nýsmitin          hk alm ÞFFTgr
nýsmit            nýsmitunum        hk alm ÞGFFTgr
nýsmit            nýsmitanna        hk alm EFFTgr

# Hæstarétt vantar í BÍN; aðeins til í eintölu
Hæstiréttur     Hæstiréttur     kk alm NFET
Hæstiréttur     Hæstarétt       kk alm ÞFET
Hæstiréttur     Hæstarétti      kk alm ÞGFET
Hæstiréttur     Hæstaréttar     kk alm EFET

Hæstiréttur     Hæstirétturinn     kk alm NFETgr
Hæstiréttur     Hæstaréttinn       kk alm ÞFETgr
Hæstiréttur     Hæstaréttinum      kk alm ÞGFETgr
Hæstiréttur     Hæstaréttarins     kk alm EFETgr

# Landsrétt vantar í BÍN; aðeins til í eintölu
Landsréttur     Landsréttur     kk alm NFET
Landsréttur     Landsrétt       kk alm ÞFET
Landsréttur     Landsrétti      kk alm ÞGFET
Landsréttur     Landsréttar     kk alm EFET

Landsréttur     Landsrétturinn     kk alm NFETgr
Landsréttur     Landsréttinn       kk alm ÞFETgr
Landsréttur     Landsréttinum      kk alm ÞGFETgr
Landsréttur     Landsréttarins     kk alm EFETgr

# Hagstofa Íslands talar ætíð um 'gistinátta' í ef. ft.,
# en BÍN hefur aðeins orðmyndina 'gistinótta'.

gistinótt  gistinátta     kvk alm EFFT
gistinótt  gistináttanna  kvk alm EFFTgr

# Fleirtöluorðið 'húsaskipti' vantar í BÍN, og samsetjarinn
# skilur það sem karlkynsorðið 'húsa-skiptir'
húsaskipti húsaskipti     hk  alm NFFT
húsaskipti húsaskipti     hk  alm ÞFFT
húsaskipti húsaskiptum    hk  alm ÞGFFT
húsaskipti húsaskipta     hk  alm EFFT

húsaskipti húsaskiptin    hk  alm NFFTgr
húsaskipti húsaskiptin    hk  alm ÞFFTgr
húsaskipti húsaskiptunum  hk  alm ÞGFFTgr
húsaskipti húsaskiptanna  hk  alm EFFTgr

# 'Smáaur' vantar í BÍN með greini og í fleirtölu
smáaur  smáaurinn   kk alm NFETgr
smáaur  smáaurinn   kk alm ÞFETgr
smáaur  smáaurnum   kk alm ÞGFETgr
smáaur  smáaursins  kk alm EFETgr

smáaur  smáaurar    kk alm NFFT
smáaur  smáaura     kk alm ÞFFT
smáaur  smáaurum    kk alm ÞGFFT
smáaur  smáaura     kk alm EFFT

smáaur  smáaurarnir kk alm NFFTgr
smáaur  smáaurana   kk alm ÞFFTgr
smáaur  smáaurunum  kk alm ÞGFFTgr
smáaur  smáauranna  kk alm EFFTgr

# 'Seltjarnarnesbær' vantar í BÍN

Seltjarnarnesbær	Seltjarnarnesbær		kk	örn	NFET
Seltjarnarnesbær	Seltjarnarnesbæ 		kk	örn	ÞFET
Seltjarnarnesbær	Seltjarnarnesbæ 		kk	örn	ÞGFET
Seltjarnarnesbær	Seltjarnarnesbæjar		kk	örn	EFET

# 'Kaldbakur' vantar í BÍN; beygist væntanlega eins og
# önnur orð sem enda á -bakur

Kaldbakur    Kaldbakur      kk  örn NFET
Kaldbakur    Kaldbak        kk  örn ÞFET
Kaldbakur    Kaldbak        kk  örn ÞGFET
Kaldbakur    Kaldbaki       kk  örn ÞGFET2
Kaldbakur    Kaldbaks       kk  örn EFET

# 'fésbók' vantar í BÍN; aðeins til í eintölu

fésbók	fésbók			kvk	alm	NFET
fésbók	fésbók			kvk	alm	ÞFET
fésbók	fésbók			kvk	alm	ÞGFET
fésbók	fésbókar		kvk	alm	EFET
fésbók	fésbókin		kvk	alm	NFETgr
fésbók	fésbókina		kvk	alm	ÞFETgr
fésbók	fésbókinni		kvk	alm	ÞGFETgr
fésbók	fésbókarinnar	kvk	alm	EFETgr

fésbókar-síða kvk

# 'grænkeri' vantar í BÍN

grænkeri	grænkeri	kk alm NFET
grænkeri	grænkera	kk alm ÞFET
grænkeri	grænkera	kk alm ÞGFET
grænkeri	grænkera	kk alm EFET
grænkeri	grænkerinn	kk alm NFETgr
grænkeri	grænkerann	kk alm ÞFETgr
grænkeri	grænkeranum	kk alm ÞGFETgr
grænkeri	grænkerans	kk alm EFETgr
grænkeri	grænkerar	kk alm NFFT
grænkeri	grænkera	kk alm ÞFFT
grænkeri	grænkerum	kk alm ÞGFFT
grænkeri	grænkera	kk alm EFFT
grænkeri	grænkerarnir	kk alm NFFTgr
grænkeri	grænkerana	kk alm ÞFFTgr
grænkeri	grænkerunum	kk alm ÞGFFTgr
grænkeri	grænkeranna	kk alm EFFTgr

# 'veipari' vantar í BÍN

veipari    veipari    kk alm NFET
veipari    veipara    kk alm ÞFET
veipari    veipara    kk alm ÞGFET
veipari    veipara    kk alm EFET
veipari    veiparinn  kk alm NFETgr
veipari    veiparann  kk alm ÞFETgr
veipari    veiparanum kk alm ÞGFETgr
veipari    veiparans  kk alm EFETgr
veipari    veiparar   kk alm NFFT
veipari    veipara    kk alm ÞFFT
veipari    veipurum   kk alm ÞGFFT
veipari    veipara    kk alm EFFT
veipari    veipararnir    kk alm NFFTgr
veipari    veiparana  kk alm ÞFFTgr
veipari    veipurunum kk alm ÞGFFTgr
veipari    veiparanna kk alm EFFTgr

# 'piparjúnka' vantar í BÍN

piparjúnka    piparjúnka        kvk alm NFET
piparjúnka    piparjúnku        kvk alm ÞFET
piparjúnka    piparjúnku        kvk alm ÞGFET
piparjúnka    piparjúnku        kvk alm EFET
piparjúnka    piparjúnkan       kvk alm NFETgr
piparjúnka    piparjúnkuna      kvk alm ÞFETgr
piparjúnka    piparjúnkunni     kvk alm ÞGFETgr
piparjúnka    piparjúnkunnar    kvk alm EFETgr
piparjúnka    piparjúnkur       kvk alm NFFT
piparjúnka    piparjúnkur       kvk alm ÞFFT
piparjúnka    piparjúnkum       kvk alm ÞGFFT
piparjúnka    piparjúnka        kvk alm EFFT
piparjúnka    piparjúnkurnar    kvk alm NFFTgr
piparjúnka    piparjúnkurnar    kvk alm ÞFFTgr
piparjúnka    piparjúnkunum     kvk alm ÞGFFTgr
piparjúnka    piparjúnkanna     kvk alm EFFTgr

# 'innhringjandi' vantar í BÍN

innhringjandi    innhringjandi    kk alm NFET
innhringjandi    innhringjanda    kk alm ÞFET
innhringjandi    innhringjanda    kk alm ÞGFET
innhringjandi    innhringjanda    kk alm EFET
innhringjandi    innhringjandinn  kk alm NFETgr
innhringjandi    innhringjandann  kk alm ÞFETgr
innhringjandi    innhringjandanum kk alm ÞGFETgr
innhringjandi    innhringjandans  kk alm EFETgr
innhringjandi    innhringjendur   kk alm NFFT
innhringjandi    innhringjendur   kk alm ÞFFT
innhringjandi    innhringjendum   kk alm ÞGFFT
innhringjandi    innhringjenda    kk alm EFFT
innhringjandi    innhringjendurnir kk alm NFFTgr
innhringjandi    innhringjendurna  kk alm ÞFFTgr
innhringjandi    innhringjendunum kk alm ÞGFFTgr
innhringjandi    innhringjendanna kk alm EFFTgr

# 'snappari' vantar í BÍN

snappari	snappari	kk alm NFET
snappari	snappara	kk alm ÞFET
snappari	snappara	kk alm ÞGFET
snappari	snappara	kk alm EFET
snappari	snapparinn	kk alm NFETgr
snappari	snapparann	kk alm ÞFETgr
snappari	snapparanum	kk alm ÞGFETgr
snappari	snapparans	kk alm EFETgr

snappari	snapparar	kk alm NFFT
snappari	snappara	kk alm ÞFFT
snappari	snöppurum	kk alm ÞGFFT
snappari	snappara	kk alm EFFT
snappari	snappararnir	kk alm NFFTgr
snappari	snapparana	kk alm ÞFFTgr
snappari	snöppurunum	kk alm ÞGFFTgr
snappari	snapparanna	kk alm EFFTgr

# 'landsreglari' vantar í BÍN

landsreglari	landsreglari	kk alm NFET
landsreglari	landsreglara	kk alm ÞFET
landsreglari	landsreglara	kk alm ÞGFET
landsreglari	landsreglara	kk alm EFET
landsreglari	landsreglarinn	kk alm NFETgr
landsreglari	landsreglarann	kk alm ÞFETgr
landsreglari	landsreglaranum	kk alm ÞGFETgr
landsreglari	landsreglarans	kk alm EFETgr

landsreglari	landsreglarar	kk alm NFFT
landsreglari	landsreglara	kk alm ÞFFT
landsreglari	landsreglurum	kk alm ÞGFFT
landsreglari	landsreglara	kk alm EFFT
landsreglari	landsreglararnir	kk alm NFFTgr
landsreglari	landsreglarana	kk alm ÞFFTgr
landsreglari	landsreglurunum	kk alm ÞGFFTgr
landsreglari	landsreglaranna	kk alm EFFTgr

# 'darwinismi' vantar í BÍN

darwinismi darwinismi         kk alm NFET
darwinismi darwinisminn       kk alm NFETgr
darwinismi darwinisma         kk alm ÞFET
darwinismi darwinismann       kk alm ÞFETgr
darwinismi darwinisma         kk alm ÞGFET
darwinismi darwinismanum      kk alm ÞGFETgr
darwinismi darwinisma         kk alm EFET
darwinismi darwinismans       kk alm EFETgr

# 'seljanleiki' vantar í BÍN (aðeins til í et.)

seljanleiki seljanleiki         kk alm NFET
seljanleiki seljanleikinn       kk alm NFETgr
seljanleiki seljanleika         kk alm ÞFET
seljanleiki seljanleikann       kk alm ÞFETgr
seljanleiki seljanleika         kk alm ÞGFET
seljanleiki seljanleikanum      kk alm ÞGFETgr
seljanleiki seljanleika      	kk alm EFET
seljanleiki seljanleikans 		kk alm EFETgr

# 'rekjanleiki' vantar í BÍN (aðeins til í et.)

rekjanleiki rekjanleiki         kk alm NFET
rekjanleiki rekjanleikinn       kk alm NFETgr
rekjanleiki rekjanleika         kk alm ÞFET
rekjanleiki rekjanleikann       kk alm ÞFETgr
rekjanleiki rekjanleika         kk alm ÞGFET
rekjanleiki rekjanleikanum      kk alm ÞGFETgr
rekjanleiki rekjanleika         kk alm EFET
rekjanleiki rekjanleikans       kk alm EFETgr

# 'kjaramál' í eintölu vantar í BÍN

kjaramál 	kjaramál     		hk 	alm NFET
kjaramál 	kjaramálið   		hk 	alm NFETgr
kjaramál 	kjaramál     		hk 	alm ÞFET
kjaramál 	kjaramálið   		hk 	alm ÞFETgr
kjaramál 	kjaramáli   		hk 	alm ÞGFET
kjaramál 	kjaramálinu 		hk 	alm ÞGFETgr
kjaramál 	kjaramáls    		hk 	alm EFET
kjaramál 	kjaramálsins 		hk 	alm EFETgr

# 'ályktunarbærni' vantar í BÍN

ályktunarbærni ályktunarbærni       kk alm NFET
ályktunarbærni ályktunarbærnin      kk alm NFETgr
ályktunarbærni ályktunarbærni       kk alm ÞFET
ályktunarbærni ályktunarbærnina     kk alm ÞFETgr
ályktunarbærni ályktunarbærni       kk alm ÞGFET
ályktunarbærni ályktunarbærninni    kk alm ÞGFETgr
ályktunarbærni ályktunarbærni       kk alm EFET
ályktunarbærni ályktunarbærninnar   kk alm EFETgr

# 'frændhygli' vantar í BÍN

frændhygli frændhygli      kvk alm NFET
frændhygli frændhyglin     kvk alm NFETgr
frændhygli frændhygli      kvk alm ÞFET
frændhygli frændhyglina    kvk alm ÞFETgr
frændhygli frændhygli      kvk alm ÞGFET
frændhygli frændhyglinni   kvk alm ÞGFETgr
frændhygli frændhygli      kvk alm EFET
frændhygli frændhyglinnar  kvk alm EFETgr

# 'sexmenningur' og 'sjömenningur' vantar í BÍN

sexmenningur sexmenningur    kk alm NFET
sexmenningur sexmenningurinn kk alm NFETgr
sexmenningur sexmenning      kk alm ÞFET
sexmenningur sexmenninginn   kk alm ÞFETgr
sexmenningur sexmenningi     kk alm ÞGFET
sexmenningur sexmenningnum   kk alm ÞGFETgr
sexmenningur sexmennings     kk alm EFET
sexmenningur sexmenningsins  kk alm EFETgr
sexmenningur sexmenningar    kk alm NFFT
sexmenningur sexmenningarnir kk alm NFFTgr
sexmenningur sexmenninga     kk alm ÞFFT
sexmenningur sexmenningana   kk alm ÞFFTgr
sexmenningur sexmenningum    kk alm ÞGFFT
sexmenningur sexmenningunum  kk alm ÞGFFTgr
sexmenningur sexmenninga     kk alm EFFT
sexmenningur sexmenninganna  kk alm EFFTgr

sjömenningur sjömenningur    kk alm NFET
sjömenningur sjömenningurinn kk alm NFETgr
sjömenningur sjömenning      kk alm ÞFET
sjömenningur sjömenninginn   kk alm ÞFETgr
sjömenningur sjömenningi     kk alm ÞGFET
sjömenningur sjömenningnum   kk alm ÞGFETgr
sjömenningur sjömennings     kk alm EFET
sjömenningur sjömenningsins  kk alm EFETgr
sjömenningur sjömenningar    kk alm NFFT
sjömenningur sjömenningarnir kk alm NFFTgr
sjömenningur sjömenninga     kk alm ÞFFT
sjömenningur sjömenningana   kk alm ÞFFTgr
sjömenningur sjömenningum    kk alm ÞGFFT
sjömenningur sjömenningunum  kk alm ÞGFFTgr
sjömenningur sjömenninga     kk alm EFFT
sjömenningur sjömenninganna  kk alm EFFTgr

# 'hygðist' er í BÍN en 'hyggðist' er mjög algeng villa
# sem hér með er horft framhjá
# [sett inn sem leiðrétting í ReynirCorrect]

# hyggja hyggðist so alm MM-VH-ÞT-3P-ET
# hyggja hyggðist so alm MM-VH-ÞT-2P-ET
# hyggja hyggðist so alm MM-VH-ÞT-1P-ET

# 'kjóli' er algeng villa, ætti ekki að láta koma í veg fyrir greiningu
# Skoða ef málfarsleiðrétting er útfærð
# [sett inn sem leiðrétting í ReynirCorrect]

# kjóll kjóli kk alm ÞGFET2

# Flottastur er í BÍN en ekki langflottastur

langflottastur langflottastur  lo alm ESB-KK-NFET
langflottastur langflottastan  lo alm ESB-KK-ÞFET
langflottastur langflottustum  lo alm ESB-KK-ÞGFET
langflottastur langflottasts   lo alm ESB-KK-EFET
langflottastur langflottastir  lo alm ESB-KK-NFFT
langflottastur langflottasta   lo alm ESB-KK-ÞFFT
langflottastur langflottustum  lo alm ESB-KK-ÞGFFT
langflottastur langflottastra  lo alm ESB-KK-EFFT
langflottastur langflottust    lo alm ESB-KVK-NFET
langflottastur langflottasta   lo alm ESB-KVK-ÞFET
langflottastur langflottastri  lo alm ESB-KVK-ÞGFET
langflottastur langflottastrar lo alm ESB-KVK-EFET
langflottastur langflottastar  lo alm ESB-KVK-NFFT
langflottastur langflottastar  lo alm ESB-KVK-ÞFFT
langflottastur langflottustum  lo alm ESB-KVK-ÞGFFT
langflottastur langflottastra  lo alm ESB-KVK-EFFT
langflottastur langflottast    lo alm ESB-HK-NFET
langflottastur langflottast    lo alm ESB-HK-ÞFET
langflottastur langflottustu   lo alm ESB-HK-ÞGFET
langflottastur langflottasts   lo alm ESB-HK-EFET
langflottastur langflottust    lo alm ESB-HK-NFFT
langflottastur langflottust    lo alm ESB-HK-ÞFFT
langflottastur langflottustum  lo alm ESB-HK-ÞGFFT
langflottastur langflottastra  lo alm ESB-HK-EFFT
langflottastur langflottasti   lo alm EVB-KK-NFET
langflottastur langflottasta   lo alm EVB-KK-ÞFET
langflottastur langflottasta   lo alm EVB-KK-ÞGFET
langflottastur langflottasta   lo alm EVB-KK-EFET
langflottastur langflottustu   lo alm EVB-KK-NFFT
langflottastur langflottustu   lo alm EVB-KK-ÞFFT
langflottastur langflottustu   lo alm EVB-KK-ÞGFFT
langflottastur langflottustu   lo alm EVB-KK-EFFT
langflottastur langflottasta   lo alm EVB-KVK-NFET
langflottastur langflottustu   lo alm EVB-KVK-ÞFET
langflottastur langflottustu   lo alm EVB-KVK-ÞGFET
langflottastur langflottustu   lo alm EVB-KVK-EFET
langflottastur langflottustu   lo alm EVB-KVK-NFFT
langflottastur langflottustu   lo alm EVB-KVK-ÞFFT
langflottastur langflottustu   lo alm EVB-KVK-ÞGFFT
langflottastur langflottustu   lo alm EVB-KVK-EFFT
langflottastur langflottasta   lo alm EVB-HK-NFET
langflottastur langflottasta   lo alm EVB-HK-ÞFET
langflottastur langflottasta   lo alm EVB-HK-ÞGFET
langflottastur langflottasta   lo alm EVB-HK-EFET
langflottastur langflottustu   lo alm EVB-HK-NFFT
langflottastur langflottustu   lo alm EVB-HK-ÞFFT
langflottastur langflottustu   lo alm EVB-HK-ÞGFFT
langflottastur langflottustu   lo alm EVB-HK-EFFT

langsætastur langsætastur  lo alm ESB-KK-NFET
langsætastur langsætastan  lo alm ESB-KK-ÞFET
langsætastur langsætustum  lo alm ESB-KK-ÞGFET
langsætastur langsætasts   lo alm ESB-KK-EFET
langsætastur langsætastir  lo alm ESB-KK-NFFT
langsætastur langsætasta   lo alm ESB-KK-ÞFFT
langsætastur langsætustum  lo alm ESB-KK-ÞGFFT
langsætastur langsætastra  lo alm ESB-KK-EFFT
langsætastur langsætust    lo alm ESB-KVK-NFET
langsætastur langsætasta   lo alm ESB-KVK-ÞFET
langsætastur langsætastri  lo alm ESB-KVK-ÞGFET
langsætastur langsætastrar lo alm ESB-KVK-EFET
langsætastur langsætastar  lo alm ESB-KVK-NFFT
langsætastur langsætastar  lo alm ESB-KVK-ÞFFT
langsætastur langsætustum  lo alm ESB-KVK-ÞGFFT
langsætastur langsætastra  lo alm ESB-KVK-EFFT
langsætastur langsætast    lo alm ESB-HK-NFET
langsætastur langsætast    lo alm ESB-HK-ÞFET
langsætastur langsætustu   lo alm ESB-HK-ÞGFET
langsætastur langsætasts   lo alm ESB-HK-EFET
langsætastur langsætust    lo alm ESB-HK-NFFT
langsætastur langsætust    lo alm ESB-HK-ÞFFT
langsætastur langsætustum  lo alm ESB-HK-ÞGFFT
langsætastur langsætastra  lo alm ESB-HK-EFFT
langsætastur langsætasti   lo alm EVB-KK-NFET
langsætastur langsætasta   lo alm EVB-KK-ÞFET
langsætastur langsætasta   lo alm EVB-KK-ÞGFET
langsætastur langsætasta   lo alm EVB-KK-EFET
langsætastur langsætustu   lo alm EVB-KK-NFFT
langsætastur langsætustu   lo alm EVB-KK-ÞFFT
langsætastur langsætustu   lo alm EVB-KK-ÞGFFT
langsætastur langsætustu   lo alm EVB-KK-EFFT
langsætastur langsætasta   lo alm EVB-KVK-NFET
langsætastur langsætustu   lo alm EVB-KVK-ÞFET
langsætastur langsætustu   lo alm EVB-KVK-ÞGFET
langsætastur langsætustu   lo alm EVB-KVK-EFET
langsætastur langsætustu   lo alm EVB-KVK-NFFT
langsætastur langsætustu   lo alm EVB-KVK-ÞFFT
langsætastur langsætustu   lo alm EVB-KVK-ÞGFFT
langsætastur langsætustu   lo alm EVB-KVK-EFFT
langsætastur langsætasta   lo alm EVB-HK-NFET
langsætastur langsætasta   lo alm EVB-HK-ÞFET
langsætastur langsætasta   lo alm EVB-HK-ÞGFET
langsætastur langsætasta   lo alm EVB-HK-EFET
langsætastur langsætustu   lo alm EVB-HK-NFFT
langsætastur langsætustu   lo alm EVB-HK-ÞFFT
langsætastur langsætustu   lo alm EVB-HK-ÞGFFT
langsætastur langsætustu   lo alm EVB-HK-EFFT

# Ópersónuleg form sem vantar í BÍN

ofbjóða ofbýður    so alm OP-GM-FH-NT-1P-ET
ofbjóða ofbýður    so alm OP-GM-FH-NT-2P-ET
ofbjóða ofbýður    so alm OP-GM-FH-NT-3P-ET
ofbjóða ofbýður    so alm OP-GM-FH-NT-1P-FT
ofbjóða ofbýður    so alm OP-GM-FH-NT-2P-FT
ofbjóða ofbýður    so alm OP-GM-FH-NT-3P-FT
ofbjóða ofbauð     so alm OP-GM-FH-ÞT-1P-ET
ofbjóða ofbauð     so alm OP-GM-FH-ÞT-2P-ET
ofbjóða ofbauð     so alm OP-GM-FH-ÞT-3P-ET
ofbjóða ofbauð     so alm OP-GM-FH-ÞT-1P-FT
ofbjóða ofbauð     so alm OP-GM-FH-ÞT-2P-FT
ofbjóða ofbauð     so alm OP-GM-FH-ÞT-3P-FT
ofbjóða ofbjóði    so alm OP-GM-VH-NT-1P-ET
ofbjóða ofbjóði    so alm OP-GM-VH-NT-2P-ET
ofbjóða ofbjóði    so alm OP-GM-VH-NT-3P-ET
ofbjóða ofbjóði    so alm OP-GM-VH-NT-1P-FT
ofbjóða ofbjóði    so alm OP-GM-VH-NT-2P-FT
ofbjóða ofbjóði    so alm OP-GM-VH-NT-3P-FT
ofbjóða ofbyði     so alm OP-GM-VH-ÞT-1P-ET
ofbjóða ofbyði     so alm OP-GM-VH-ÞT-2P-ET
ofbjóða ofbyði     so alm OP-GM-VH-ÞT-3P-ET
ofbjóða ofbyði     so alm OP-GM-VH-ÞT-1P-FT
ofbjóða ofbyði     so alm OP-GM-VH-ÞT-2P-FT
ofbjóða ofbyði     so alm OP-GM-VH-ÞT-3P-FT

misbjóða misbýður    so alm OP-GM-FH-NT-1P-ET
misbjóða misbýður    so alm OP-GM-FH-NT-2P-ET
misbjóða misbýður    so alm OP-GM-FH-NT-3P-ET
misbjóða misbýður    so alm OP-GM-FH-NT-1P-FT
misbjóða misbýður    so alm OP-GM-FH-NT-2P-FT
misbjóða misbýður    so alm OP-GM-FH-NT-3P-FT
misbjóða misbauð     so alm OP-GM-FH-ÞT-1P-ET
misbjóða misbauð     so alm OP-GM-FH-ÞT-2P-ET
misbjóða misbauð     so alm OP-GM-FH-ÞT-3P-ET
misbjóða misbauð     so alm OP-GM-FH-ÞT-1P-FT
misbjóða misbauð     so alm OP-GM-FH-ÞT-2P-FT
misbjóða misbauð     so alm OP-GM-FH-ÞT-3P-FT
misbjóða misbjóði    so alm OP-GM-VH-NT-1P-ET
misbjóða misbjóði    so alm OP-GM-VH-NT-2P-ET
misbjóða misbjóði    so alm OP-GM-VH-NT-3P-ET
misbjóða misbjóði    so alm OP-GM-VH-NT-1P-FT
misbjóða misbjóði    so alm OP-GM-VH-NT-2P-FT
misbjóða misbjóði    so alm OP-GM-VH-NT-3P-FT
misbjóða misbyði     so alm OP-GM-VH-ÞT-1P-ET
misbjóða misbyði     so alm OP-GM-VH-ÞT-2P-ET
misbjóða misbyði     so alm OP-GM-VH-ÞT-3P-ET
misbjóða misbyði     so alm OP-GM-VH-ÞT-1P-FT
misbjóða misbyði     so alm OP-GM-VH-ÞT-2P-FT
misbjóða misbyði     so alm OP-GM-VH-ÞT-3P-FT<|MERGE_RESOLUTION|>--- conflicted
+++ resolved
@@ -790,7 +790,6 @@
 inn-greypa so
 hæst-liggjandi lo
 ál-oxíð hk
-<<<<<<< HEAD
 sebra-meri kvk
 Stóra-borg kvk örn
 Dónár-vals kk
@@ -803,32 +802,24 @@
 Grafarholts-völlur kk örn # Merkja sem "örn"
 Schengen-samstarf hk
 steinsteypu-blokk kvk # Annars "steinsteypu-blokki"
-=======
 tekju-flæði hk # 'fjárflæði' er í BÍN
 eldsneytis-vörn kvk
 lána-lína kvk
->>>>>>> 69cbad6d
 
 # Vantar:
 # lo: darwinískur
 # lo: róstursamur
 # lo: keynesískur
-<<<<<<< HEAD
 # lo: kalvínískur (kalvínismi til í BÍN)
 # lo: hæstsettur
-=======
 # lo: trumpískur
->>>>>>> 69cbad6d
 # lo: djúpúðga
 # lo: harðspjalda
 # no: "emeritus"
 # no: litteratúr
 # no: sódíum
-<<<<<<< HEAD
-# no: tjöruhreinsir
 # ism: Skallagrímur
 # sirka?
-=======
 
 tjöruhreinsir   tjöruhreinsir       kk  alm NFET
 tjöruhreinsir   tjöruhreinsi        kk  alm ÞFET
@@ -847,7 +838,6 @@
 tjöruhreinsir   tjöruhreinsana      kk  alm ÞFFTgr
 tjöruhreinsir   tjöruhreinsunum     kk  alm ÞGFFTgr
 tjöruhreinsir   tjöruhreinsanna     kk  alm EFFTgr
->>>>>>> 69cbad6d
 
 # Nafnorðin 'hægrið' og 'vinstrið' (bara m. ákv. gr.) vantar í BÍN
 hægri     hægrið         hk alm NFFTgr
