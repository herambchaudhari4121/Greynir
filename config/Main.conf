
# Reynir: Natural language processing for Icelandic

# Copyright (C) 2017 Miðeind ehf.

#
# Main.conf
#
# Main grammar and parser configuration settings
# This file is included in Reynir.conf
#

# Forsetningar

[prepositions]

að         þgf
af         þgf # !!! út af
alltað     þgf
andspænis  þgf
andstætt   þgf
auk        ef
austan     ef
austanundir þf
á          þf
á          þgf
án         ef
árla       ef
ásamt      þgf
bak        þgf
eftir      þf
eftir      þgf
fjarri     þgf
fjær       þgf
fram       þf
framhjá    þgf
framundir  þf # 'framundir kvöld munu björgunarsveitir aðstoða fólk'
frá        þgf
fyrir      þf # !!! þrátt fyrir
fyrir      þgf
gagnstætt  þgf
gagnvart   þgf
gegn       þgf
gegnt      þgf
gegnum     þf # !!! í gegnum
handa      þgf
handan     ef
hjá        þgf
inn        þf # !!! inn að
innan      ef
innanundir þf
í          þf
í          þgf
jafnframt  þgf
jafnhliða  þgf
kring      þgf # !!! í kring
kringum    þf # !!! í kringum
með        þf # !!! með á, með í
með        þgf
meðal      ef
meðfram    þgf
meður      þgf
milli      ef ft # Tekur nafnlið í fleirtölu
millum     ef ft # !!! í millum
mót        þgf
móti       þgf # !!! á móti
nálægt     þgf
neðan      ef  # !!! fyrir neðan
niður      þf
norðan     ef
nær        þgf
nærri      þgf
næst       þgf
næstum     nf
#of
ofan       ef
ofar       þgf # 'ofar hverri kröfu'
óháð       þgf # 'hefðu alltaf greitt óháð nauðasamningi'
ólíkt      þgf # 'þeir fá enga styrki ólíkt frambjóðendum til þings'
órafjarri  þgf
sakir      ef
samanber   þf  # 'samanber yfirlýsingu ríkisstjórnarinnar frá 3. júní'
samfara    þgf
samhliða   þgf
samkvæmt   þgf
sammála    þgf
samskipa   þgf
samstíga   þgf
samtímis   þgf
sem        nf # 'í krafti stöðu minnar sem leikhússtjóri'
sem        þf # 'margir hafa hvatt mig til að bjóða mig fram sem forseta Íslands'
#síðan
síðla      ef
snemma     ef
sunnan     ef
sökum      ef
til        ef
#tráss      
um         nf # um þrjátíu húslengdir
um         þf
umfram     þf
umhverfis  þf
undan      þgf # !!! á undan
undir      þf
undir      þgf
upp        þf # !!! upp á
uppá       þf # Ekki í BÍN
utan       ef
úr         þgf # !!! upp úr
út         þf
útundan    þgf
varðandi   þf # 'Ég hef ekki tjáð mig varðandi málið'
vegna      ef
vestan     ef
við        þf  # !!! utan við
við        þgf # Hard-coded in reducer.py to have less priority than við + þf
yfir       þf
yfir       þgf # yfir honum var helgisvipur


$include Abbrev.conf


[static_phrases]

meaning = kk si -
"m"
"km"
"mm"
"cm"
"sm"
"fm"
"ltr"
"dl"
"cl"
"ml"

meaning = hk si -
"g"
"gr"
"kg"
"mg"
"μg"

meaning = kvk si -
"klst"
"msk" # Matskeið
"tsk" # Teskeið

meaning = hk alm -

"Vodafone"
"WOW air"
"Wow air"

"hf"
"ehf"
"ohf"
"slf"
"slhf"
"sf"

meaning = kvk alm -

"Tortóla"

"Rás 1"
"Rás 2"
"Stöð 2"

"Airbus 320"
"Airbus 380"
"Airbus A320"
"Airbus A380"
"Airbus A 320"
"Airbus A 380"
"Boeing 737"
"Boeing 757"
"Boeing 767"
"Boeing 787"

meaning = kvk alm EFET

"Rásar 1"
"Rásar 2"
"Stöðvar 2"
"Tortólu"

meaning = kk erl -

"Credit Suisse"
"iPhone"

meaning = hk erl -

"Windows 7"
"Windows 8"
"Windows 10"

"facebook"
"twitter"
"tweet"
"instagram"
"google"
"microsoft"
"vimeo"
"snapchat"

"Guantanamo"
"Apple"
"Ferrari"
"Volkswagen"
"Porsche"
"Peugeot"
"Ford"
"Toyota"

"The Guardian"
"Guardian"
"Süddeutsche Zeitung"
"Reykjavik Media"

"Alabama"
"Alaska"
"Arizona"
"Arkansas"
"California"
"Colorado"
"Connecticut"
"Delaware"
"District of Columnbia"
"Florida"
"Georgia"
"Hawaii"
"Idaho"
"Illinois"
"Indiana"
"Iowa"
"Kansas"
"Kentucky"
"Louisiana"
"Maine"
"Maryland"
"Massachusetts"
"Michigan"
"Minnesota"
"Mississippi"
"Missouri"
"Montana"
"Nebraska"
"Nevada"
"New Hampshire"
"New Jersey"
"New Mexico"
#"New York"
"North Carolina"
"North Dakota"
"Ohio"
"Oklahoma"
"Oregon"
"Pennsylvania"
"Rhode Island"
"South Carolina"
"South Dakota"
"Tennessee"
"Texas"
"Utah"
"Vermont"
"Virginia"
#"Washington"
"West Virginia"
"Wisconsin"
"Wyoming"

"Sri Lanka"
"Guernsey"

"Arsenal" # Forðast "Arsen-alur" :-)

# Það sem merkt er með 'nafn' passar við 'person' lauf

meaning = kk nafn -

"Barack Obama"
"Francois Hollande"
"François Hollande"
"David Cameron"
"George Bush"
"Ronald Reagan"
"Bill Clinton"
"Winston Churchill"
"Helmut Schmidt"
"Konrad Adenauer"
"Helmut Kohl"
"Jacques Delors"
"Charles de Gaulle"
"de Gaulle"
"Bernie Sanders"
"Ted Cruz"
"Marco Rubio"
"Donald Trump"
"Boris Johnson"
"George Osborne"
"Mike Pence"

meaning = kk nafn EFET

"Camerons"
"Reagans"
"Trumps"

meaning = kvk nafn -

"Hillary Clinton"
"Christine Lagarde"
"Angela Merkel"
"Nicola Sturgeon"

meaning = kvk nafn EFET

"Clintons"
"Merkels"

meaning = kk erl -

"Shannon" # Flugvöllur á Írlandi
"Logan" # Boston
"Kastrup" # Kaupmannahöfn
"Fornebu" # Oslo
"Gardemoen" # Oslo
"Arlanda" # Stokkhólmur
"Schiphol" # Amsterdam
"Heathrow" # London
"Stansted" # London
"Gatwick" # London
"Tegel" # Berlín
"Tempelhof" # Berlín
"Orly" # París
"La Guardia" # New York
"Newark" # New York

meaning = kvk erl -

# "Amsterdam" # er í BÍN
"Bangkok"
# "Berlín" # er í BÍN
"Bern"
"Billund"
"Bonn"
"Boston"
"Brussel"
"Cambridge"
"Cupertino"
"Dublin"
"Frankfurt"
"Genf" # er ekki í BÍN
"Glasgow"
"Haag"
"Hanoi"
"Helsinki"
"Houston"
"Kensington"
"Lesbos"
"Limerick"
"Lissabon"
"London"
"Los Angeles"
"Madrid"
"Manhattan"
"Mallorca"
"Mallorka"
"Minneapolis"
"Munchen"
"München"
"New York"
"Norfolk"
"Pyongyang"
"Redmond"
"Rio de Janeiro"
"Rotterdam"
"San Francisco"
"Seattle"
"Stuttgart"
"Tenerife"
"Tokyo"
"Washington"
"Zurich"
"Zürich"

meaning = st frasi -

# "svo og"
# "án þess"
# "eða hvort"
# "þar á meðal"
# "þrátt fyrir"
# "svo virðist sem"
# "áður en"
# "fyrr en"

"líkt og", "lhensf c", "líkur og"
"hvort heldur sem", "c aam c", "hvort heldur sem"
"jafnvel þótt", "aa c", "jafnvel þótt"
"þrátt fyrir að", "aa aa c", "þrátt fyrir að"
"láta líta svo út að", "sng sng aa aa c", "láta líta svo út að"
"láta líta út fyrir að", "sng sng aa aa c", "láta líta út fyrir að"

meaning = ao frasi -

"af og til", "aa c aa", "af og til"
"aftur og aftur", "aa c aa", "aftur og aftur"
"aftur á móti", "aa aa aa", "aftur á mót"
"alla tíð", "foveo nveo", "allur tíð"
"alla vega", "fokfo nkfo", "allur vegur"
"allar götur síðan", "fovfo nvfo aa", "allur gata síðan"
"allir sem einn", "nkfn c pken", "allur sem einn"
"alls ekki", "aa aa", "alls ekki"
"alls staðar", "fohee nkee", "allur staður"
"allt að því", "fohen aþ fmheþ", "allur að það"
"allt mitt líf", "foheo feheo nheo", "allur minn líf"
"allt of", "aa aa", "allt of"
"allt í allt", "fohen ao foheo", "allur í allur"
"allt í einu", "fohen aþ foheþ", "allur í einn"
"annars staðar", "fohee nkee", "annar staður"
"annars vegar", "fohee nkee", "annar vegur"
"auk þess", "ae fmhee", "auk það"
"að auki", "aa aa", "að auki"
"að jafnaði", "aþ nkeþ", "að jafnaði"
"að litlu leyti", "aþ lheþsf nheþ", "að líill leyti"
"að lokum", "aþ nhfþ", "að lok"
"að miklu leyti", "aþ lheþsf nheþ", "að mikill leyti"
"að minnsta kosti", "aþ lkeþve nkeþ", "að lítill kostur"
"að nokkru leyti", "aþ faheþ nheþ", "að nokkur leyti"
"að sjálfsögðu", "aþ lheþsf", "að sjálfsagður"
"að svo komnu máli", "aþ aa lheþvf nheþ", "að svo kominn mál"
"að svo stöddu", "aþ aa lheþsf", "að svo staddur"
"að undanförnu", "aþ lheþvf", "að undanfarinn"
"að vísu", "aþ lheþsf", "að vís"
"að óbreyttu", "aþ lheþvf", "að óbreyttur"
"að óþörfu", "aþ lheþvf", "að óþarfur"
"að öllu leyti", "aþ faheþ nheþ", "að allur leyti"
"að öðru leyti", "aþ lheþsf nheþ", "að annar leyti"
"að ýmsu leyti", "aþ faheþ nheþ", "að ýmis leyti"
"að þessu leyti", "aþ faheþ nheþ", "að þessi leyti"
"að þessu sinni", "aþ faheþ nheþ", "að þessi sinni"
"að því leyti", "aþ faheþ nheþ", "að sá leyti"
"blátt áfram", "lhensf aa", "blár áfram"
"dag eftir dag", "nkeo ao nkeo", "dagur eftir dagur"
"degi fyrr", "nkeþ aam", "dagur snemma"
"degi síðar", "nkeþ aam", "dagur síðar"
"ef til vill", "c aa sfg3en", "ef til vilja"
"eftir á að hyggja", "aa aa cn sng", "eftir á að hyggja"
"eigi fyrr", "aa aam", "eigi snemma"
"eigi síðar", "aa aam", "eigi síðar"
"einhvern veginn", "fokeo nkeog", "einhver vegur"
"einhvers staðar", "fokee nkee", "einhver staður"
"einna helst", "phfe aae", "einn heldur"
"eins konar", "pkee nkee", "einn konar"
"eins og gengur og gerist", "aa c sfg3en c sfm3en", "eins og ganga og gera"
"eins og til stóð", "lhenof c aa sfg3eþ", "eins og til standa"
"eins og áður er getið", "aa c aa sfg3en sþghen", "eins og áður vera geta"
"einu sinni", "pheþ nheþ", "einn sinn"
"eitt sinn", "pheo nheo", "einn sinn"
"ekki síst", "aa aam", "ekki síður"
"en ella", "c aa", "en ella"
"engan veginn", "fokeo nkeog", "enginn vegur"
"engu að síður", "foheþ aa aam", "enginn að síður"
"enn einu sinni", "aa pheo nheo", "enn einn sinn"
"fjórum sinnum", "tfhfþ nhfþ", "fjórir sinn"
"frá degi til dags", "aþ nkeþ ae nkee", "frá dagur til dagur"
"frá árum áður", "aþ nhfþ aam", "frá ár áður"
"frá í fyrra", "aa aþ lheþvm", "frá í fyrra"
"fyrir margra hluta sakir", "ao lkfesf nkfe nvfo", "fyrir margur hlutur sök"
"fyrst og fremst", "aae c aae", "snemma og fremri"
"heilt á litið", "lhensf aa ssg", "heill á líta"
"heilu og höldnu", "lheþsf c lheþsf", "heill og haldinn"
"hins vegar", "fakee nkee", "hinn vegur"
"hið allra fyrsta", "ghen fohfe lhenvf", "hinn allur fyrstur"
"hið minnsta", "ghen lhenvm", "hinn lítill"
"hratt og vel", "aa c aa", "hratt og vel"
"hreint út sagt", "lhensf aa ssg", "hreinn út segja"
"hvar sem er", "aa c sfg3en", "hvar sem er"
"hvernig sem fari", "aa c svg3en", "hvernig sem fara"
"hvernig sem fer", "aa c sfg3en", "hvernig sem fara"
"hvernig sem færi", "aa c svg3eþ", "hvernig sem fara"
"hvorki af eða á", "c aa c aa", "hvorki af eða á"
"hvorki af né á", "c aa c aa", "hvorki af né á"
"hvorki fyrr né síðar", "c aam c aam", "hvorki snemma né síðar"
"hvort eð er", "c c sfg3en", "hvort eð vera"
"hvort sem er", "c c sfg3en", "hvort sem vera"
"hér að neðan", "aa aa aa", "hér að neðan"
"hér fyrir ofan", "aa aa aa", "hér að ofan"
"hér um bil", "aa ao nheo", "hér um bil"
"hér á eftir", "aa aa aa", "hér á eftir"
"hörðum höndum", "lvfþsf nvfþ", "harður hönd"
"innan skamms", "ae lkeesf", "innan skammur"
"jafnt og þétt", "aa c aa", "jafnt og þétt"
"kvölds og morgna", "nhee c nkfe", "kvöld og morgunn"
"lengi vel", "aa aa", "lengi vel"
"líku líkt", "lheþsf lhensf", "líkur líkur"
"lítið sem ekkert", "lhensf c fohen", "lítill sem enginn"
"meira að segja", "lheovm cn sng", "mikill að segja"
"meira segja", "lheovm sng", "mikill segja"
"merkilegt nokk", "lhensf aa", "merkilegur nokk"
"meðal annars", "ae fohee", "meðal annar"
"miklu frekar", "lheþsf aam", "mikill frekar"
"mánuði fyrr", "nkeþ aam", "mánuður snemma"
"mánuði síðar", "nkeþ aam", "mánuður síðar"
"mörgum sinnum", "lhfþsf nhfþ", "margur sinn"
"nokkru fyrr", "fohen aam", "nokkur snemma"
"nokkru seinna", "foheþ aam", "nokkur seinna"
"nokkru sinni", "foheþ nheþ", "nokkur sinn"
"nokkrum sinnum", "lhfþsf nhfþ", "nokkur sinn"
"nokkurn veginn", "fokeo nkeo", "nokkur vegur"
"nánar tiltekið", "aam lhensf", "náið tiltekinn"
"nóta bene", "e e", "nóta bene"
"nú síðdegis", "aa aa", "nú síðdegis"
"of langt", "aa lhensf", "of langur"
"of stutt", "aa lhensf", "of stutt"
"sama dag", "fbkeo nkeo", "sami dagur"
"sama kvöld", "fbheo nheo", "sami kvöld"
"sama morgun", "fbkeo nkeo", "sami morgunn"
"sama mánuð", "fbkeo nkeo", "sami mánuður"
"sama ár", "fbheo nheo", "sami ár"
"samt sem áður", "fbhen c aam", "samur sem áður"
"satt að segja", "lhensf cn sng", "sannur að segja"
"sem allra fyrst", "c fokfe aae", "sem allra snemma"
"sem betur fer", "c aam sfg3en", "sem vel fara"
"sem fyrr segir", "c aam sfg3en", "sem snemma segja"
"sem um ræðir", "c aa sfg3en", "sem um ræða"
"skref fyrir skref", "nhen ao nheo", "skref fyrir skref"
"skömmu seinna", "lheþsf aam", "skammur seint"
"smám saman", "aam aa", "smátt saman"
"smátt og smátt", "lhensf c lhensf", "smár og smár"
"spjörunum úr", "nvfþg aþ", "spjör úr"
"svo fljótt sem verða má", "aa aa c sng sfg3en","svo fljótur sem verða mega"
"svo gott sem", "aa lhensf c", "svo góður sem"
"svo nokkrar séu nefndar", "aa fovfn svg3fn sþgvfn", "svo nokkur vera nefna"
"svo nokkrir séu nefndir", "aa fokfn svg3fn sþgkfn","svo nokkur vera nefna"
"svo nokkur séu nefnd", "aa fohfn svg3fn sþghfn","svo nokkur vera nefna"
"sér í lagi", "fpkeþ aþ nheþ", "sig í lag"
"sí og æ", "aa c aa", "sí og æ"
"sín á milli", "fehfo aa ao", "sinn á milli"
"síður en svo", "aam c aa", "síður en svo"
"sömu viku", "fbveo nveo", "sami vika"
"til baka", "aa aa", "til baka"
"til dæmis", "ae nhee", "til dæmi"
"til lengri tíma litið", "ae lkeevm nkee ssg", "til langur tími líta"
"til og frá", "aa c aa", "til og frá"
"til skamms tíma", "ae lkeesf nkee", "til skammur tími" 
"til skemmri tíma litið", "ae lkeevm nkee ssg", "til skammur tíma líta"
"tvisvar sinnum", "aa nhfþ", "tvisvar sinn"
"um helgina", "ao nveog", "um helgi"
"um leið", "ao nveo", "um leið"
"um það bil", "ao faheo nheo", "um það bil"
"upp á síðkastið", "aa ao nheog", "upp á síðkast"
"viku fyrr", "nveþ aam", "vika snemma"
"viku síðar", "nveþ aam", "vika síðar"
"við ofurefli að etja", "ao nheo cn sng", "við ofurefli að etja"
"við og við", "aa c aa", "við og við"
"vítt og breitt", "aa c aa", "vítt og breitt"
"á hinn bóginn", "ao fakeo nkeog", "á hinn bógur"
"á meðan", "aa aa", "á meðan"
"á morgun", "ao nkeo", "á morgunn"
"á ný", "aa aa", "á ný"
"á sama tíma", "aþ fbkeþ nkeþ", "á sami tími"
"á stundum", "aþ nvfþ", "á stund"
"ári fyrr", "nheþ aam", "ár snemma"
"ári síðar", "nheþ aam", "ár síðar"
"áður fyrr", "aam aam", "áður snemma"
"ævina á enda", "nveog ao nkeo", "ævi á endi"
"í allan dag", "ao lkeovf nkeo", "í allur dagur"
"í allan morgun", "ao lkeovf nkeo", "í allur morgunn"
"í allt kvöld", "ao lheovf nheo", "í allur kvöld"
"í annað sinn", "fo foheo nheo", "í annar sinn"
"í burtu", "aa aa", "í burtu"
"í dag", "ao nkeo", "í dagur"
"í eitt skipti fyrir öll", "ao pheo nheo ao fohfo", "í einn skipti fyrir allur"
"í fyrra", "aa aa", "í fyrra"
"í fyrradag", "ao nkeo", "í fyrridagur"
"í fyrrakvöld", "ao nveo", "í fyrrakvöld"
"í fyrsta sinn", "fo lheosf nheo", "í fyrstur sinn"
"í gegn", "aa aa", "í gegn"
"í gær", "aa aa", "í gær"
"í kvöld", "ao nheo", "í kvöld"
"í gærkvöldi", "aþ nheþ", "í gærkvöld"
"í gærkvöld", "ao nheo", "í gærkvöld"
"í gærmorgun", "ao nkeo", "í gærmorgunn"
"í heildina tekið", "ao nveo ssg", "í heild taka"
"í hvívetna", "aþ foheþ", "í hvívetna"
"í morgun", "ao nkeo", "í morgunn"
"í hádeginu", "aþ nheþg", "í hádegi"
"í senn", "aa aa", "í senn"
"í síðasta sinn", "fo lheosf nheo", "í síðastur sinn"
"í sömu viku", "aþ fbveþ nveþ", "í sami vika"
"í ár", "ao nheo", "í ár"
"í það minnsta", "ao faheo lheove", "í það lítill"
"í þetta sinn", "fo faheo nheo", "í þessi sinn"
"í þriðja sinn", "fo lheosf nheo", "í þriðji sinn"
"öllu heldur", "foheþ aam", "allur heldur"
"öðru hverju", "foheþ foheþ", "annar hver"
"öðru hvoru", "foheþ foheþ", "annar hvor"
"öðru sinni", "foheþ nheþ", "annar sinn"
"þann sama dag", "fakeo fbkeo nkeo", "sá sami dagur"
"þann sama morgun", "fakeo fbkeo nkeo", "sá sami morgunn"
"þann sama mánuð", "fakeo fbkeo nkeo", "sá sami mánuður"
"þar af leiðandi", "aa aa slg", "þar af leiða"
"þar að auki", "aa aa aa", "þar að auki"
"þar að lútandi", "aa aa slg", "þar að lúta"
"þar á milli", "aa aa aa", "þar á milli"
"það sama kvöld", "faheo fmheo nheo", "sá sami kvöld"
"það sama ár", "faheo fmheo nheo", "sá sami ár"
"það sem af er", "fmhen c aa sfg3en", "það sem af er"
"þegar í stað", "aa ao nkeo", "þegar í staður"
"þeirra á milli", "fmhfe aa ae", "það á milli"
"þess efnis", "fahee nhee", "það efni"
"þess utan", "fahee ae", "það utan"
"þess vegna", "fahee ae", "það vegna"
"þess í stað", "fahee ao nkeo", "það í staður"
"þessa dagana", "fakfo nkfog", "sá dagur"
"þessa mánuðina", "fakfo nkfog", "sá mánuður"
"þessa stundina", "faveo nveog", "sá stund"
"þessar vikurnar", "favfo nvfog", "sá vika"
"þessi misserin", "fahfo nhfog", "sá misseri"
"þessi árin", "favfo nvfog", "sá ár"
"þrisvar sinnum", "aa nhfþ", "þrisvar sinn"
"þriðja sinni", "lheþsf nheþ", "þriðji sinn"
"þvert á móti", "lhensf aa aa", "þver á móti"
"því miður", "faheþ aam", "því miður"
"þá sömu viku", "faveo fbveo nveo", "sá sami vika"
"fyrir slysni", "ao nveo", "fyrir slysni"

"á næstunni", "aþ nveþg", "á næsta"
"á kvöldin", "ao nhfog", "á kvöld"
"á morgnana", "ao nkfog", "á morgunn"
"síðan þá", "c c", "síðan þá"
"að því er fram kom", "aþ faheþ ct aa sfg3eþ", "að sá er fram koma"
"þessu næst", "faheþ aþ", "þetta næst"
"sem bráðast", "c", "aae"
"hvað mest", "aa aae", "hvað mjög"
"út og suður", "aa c aa", "út og suður"

# "hingað til"
<<<<<<< HEAD
"hörðum höndum"
"eins og gengur og gerist"
"þvert á móti"
"hreint út sagt"
"ævina á enda"
"að svo stöddu"
"að þessu sinni"
"að svo komnu máli"
"að jafnaði"
"hratt og vel"
"allt mitt líf"
"heilt á litið"
"fyrir margra hluta sakir"
"hið allra fyrsta"
"upp á síðkastið"
"miklu frekar"
"allir sem einn"
"í eitt skipti fyrir öll"
"í heildina tekið"
"eftir á að hyggja"
"að þessu leyti"
"að því leyti"
"að ýmsu leyti"
"að öllu leyti"
"að litlu leyti"
"að nokkru leyti"
"að miklu leyti"
"að öðru leyti"
"nokkrum sinnum"
"mörgum sinnum"
"öðru sinni"
"þriðja sinni"
"hvernig sem fer"
"hvernig sem fari"
"hvernig sem færi"
"satt að segja"
"merkilegt nokk"
"skref fyrir skref"
"allt í allt"
#"á liðnum árum"
#"á liðnum árum og áratugum"
"smátt og smátt"
"þegar í stað"
"frá degi til dags"
"allar götur síðan"
"lengi vel"
"síðan þá"
"að því er fram kom"
"þessu næst"
"sem bráðast"
"fyrir slysni"
"hvað mest"
"heils hugar"
=======
# "sem sagt"
# "við svo búið"
# "í vikunni" # Þetta skemmir 'í Vikunni, spjallþætti Gísla Marteins'
# "aftur á bak"
# "allt í lagi"
# "að nýju"
# "hér og hvar"
# "hér og nú"
# "hér og þar"
# "og svo framvegis"
# "til að mynda"
# "á liðnum árum og áratugum"
# "á liðnum árum"
>>>>>>> 234c5804

 # Hér á eftir eru örfá tilvik þar sem forsetning er á eftir nafnlið;
 # ekki borgar sig að búa til reglu fyrir þetta þar sem
 # hún myndi auka margræðni verulega.

"lögum samkvæmt", "nhfþ aþ", "lög samkvæmt"
"venju samkvæmt", "nveþ aþ", "venja samkvæmt"
"eðli máls samkvæmt", "nheþ nhee aþ", "eðli mál samkvæmt"
"eðli málsins samkvæmt", "nheþ nheeg aþ", "eðli mál samkvæmt"
"sjálfu sér samkvæmt", "fbheþ fpheþ lheþsf", "sjálfur sig samkvæmur"
"sjálfum sér samkvæmur", "fbkeþ fpkeþ lkeþsf", "sjálfur sig samkvæmur"
"sjálfri sér samkvæm", "fbveþ fpveþ lveþsf", "sjálfur sig samkvæmur"
"sjálfum sér samkvæmir", "fbkfþ fpkfþ lkfþsf", "sjálfur sig samkvæmur"
"sjálfum sér samkvæmar", "fbvfþ fpvfþ lvfþsf", "sjálfur sig samkvæmur"
"sjálfum sér samkvæm", "fbhfþ fphfþ lhfþsf", "sjálfur sig samkvæmur"
"einhverra hluta vegna", "fokfe nkfe ae", "einhver hlutur vegna"
"þeirra í millum", "fphfe aa ae", "þeir í millum"
"stafna á milli", "nkfe aa ae", "stafn á milli"
"stafnanna á milli", "nkfeg aa ae", "stafn á milli"
"heimshorna á milli", "nhfe aa ae", "heimshorn á milli"
"heimshornanna á milli", "nhfeg aa ae", "heimshorn á milli"

[disallowed_names]

# Orðmyndir sem eru ekki teknar gildar sem byrjun nafna í því falli sem gefið er

Almarr	 þf þgf ef
Annarr   þf þgf ef
Ara      nf
Án       nf þf
Ásti     þf þgf ef
Birnir   þf þgf
Bjarna   nf
Elína    þf þgf
Ernir    þf þgf
Donaldur þf þgf ef
Finn	 þf þgf ef
Fjalarr  þf þgf ef
Frár 	 þf þgf
Gerða    þf þgf ef
Grein    nf þf þgf
Guðna    nf
Guðrúnn  þf
Gunnur   ef
Harald	 nf
Heiðarr  þf þgf ef
Hnikarr  þf þgf ef
Ísarr    þf þgf ef
Konráður þf þgf ef
Kristína þf þgf ef
Leif     þf þgf ef
Minning  nf þf þgf ef # Villa í BÍN?
Oddnýr   þf þgf
Ormarr   þf þgf ef
Óttarr   þf þgf ef
Rögn     ef
Sali     þf þgf ef
Sigmund  þf þgf ef
Sigurð 	 þf þgf ef
Skúla    nf
Sólveigur þf þgf
Steinarr þf þgf ef
Styrr    þf þgf ef
Sævarr   þf þgf ef
Vörður   þgf
Ýrr      þf þgf ef
Þórr     þf þgf ef
Ævarr    þf þgf ef
Örvarr   þf þgf ef

[meanings]

# Orðmyndir til viðbótar BÍN
# Form: stofn ordmynd (default = stofn) ordfl fl (default ob) beyging (default -)

þrefalt ao
fjórfalt ao
fimmfalt ao
tífalt ao
hundraðfalt ao
þúsundfalt ao

ekkert ao
margs ao 		# 'ég varð margs vísari'
ótal ao 		# 'Um jólin koma út ótal bækur'
skömmu ao 		# 'Skömmu eftir þetta fór ég'
offari ao 		# 'Ég/þú/hún/þau fóru offari í þessu máli'
hinsvegar ao
ennfremur ao
hvarvetna ao
kynferðislega ao
siðferðislega ao # 'siðferðilega' er ao í BÍN og 'siðferðislega' er lo
vonandi ao 		# 'Vonandi verður þetta lagað áður en skaði hlýst af'
nokkuð ao 		# 'Ég tel horfurnar vera nokkuð góðar'
ósköp ao 		# 'Það var ósköp eðlilegt að Jón færi'
nógu ao 		# 'þau voru orðin nógu stór til að borða sjálf'
óvenju ao 		# 'hann sagðist hafa spilað óvenju mikið í vor'
stuttu ao 		# 'Stuttu áður sagðist hann hafa farið út'
óhindrað ao 	# 'að fjármunir verði fluttir óhindrað úr landi'
annað ao 		# 'eftir það flutti hann eignir sínar annað'
umtalsvert ao 	# 'og þannig lækkað rekstrarkostnað umtalsvert'
öðruvísi ao     # 'að vernda konuna öðruvísi en með nálgunarbanni'
semsagt ao      # 'hann er semsagt farinn til útlanda'
utanhúss ao		# 'utanhúss þarf ýmislegt að gera'
innanhúss ao    # 'hann setti met í kúluvarpi innanhúss'
óvíða ao        # 'skuldirnar eru óvíða hærri í heiminum'
ótímabundið ao  # 'kvótunum er úthlutað ótímabundið'
ýmist ao        # 'ég starfa ýmist með sjúklingum eða alheilbrigðu fólki'
meðvitað ao     # 'ég tók meðvitað þá ákvörðun að hætta að reykja'
alvöru ao		# 'sjávarútvegur var eina alvöru útflutningsgreinin'
#umfram ao       # 'sem ættu umfram eitt prósent hlutafjár'

eins-og st 		# 'einsog ráðherrann orðaði það'

# Upphrópanir
amen uh
bless uh
bravó uh
bæ uh
ha uh
hallelúja uh
halló uh
hananú uh
hæ uh
húrra uh
iss uh
já uh
jæja uh
jú uh
nei uh
ó uh
skamm uh
suss uh
svei uh
takk uh
uss uh
va uh
vá uh
vei uh
úff uh


# Lýsingarorðið 'ritstjórnarlegur' vantar í BÍN

# Lýsingarorðið 'þjóðréttarlegur' vantar í BÍN

# Hinir ýmsu karlar / hinar ýmsu konur / hin ýmsu börn

ýmis	ýmsu	fn	alm	KK-NFFT
ýmis	ýmsu	fn	alm	KK-ÞFFT
ýmis	ýmsu	fn	alm	KK-ÞGFFT
ýmis	ýmsu	fn	alm	KK-EFFT
ýmis	ýmsu	fn	alm	KVK-NFFT
ýmis	ýmsu	fn	alm	KVK-ÞFFT
ýmis	ýmsu	fn	alm	KVK-ÞGFFT
ýmis	ýmsu	fn	alm	KVK-EFFT
ýmis	ýmsu	fn	alm	HK-NFFT
ýmis	ýmsu	fn	alm	HK-ÞFFT
ýmis	ýmsu	fn	alm	HK-ÞGFFT
ýmis	ýmsu	fn	alm	HK-EFFT

# Taka á tilfelli þar sem 'kjörinn/kjörin/kjörið'
# er notað eins og sagnorðið 'kosinn/kosin/kosið'
# sbr. 'Margrét var kjörin stjórnarformaður'
# í stað 'kosin', 'valin', 'útnefnd'

kjósa kjörið    so alm GM-SAGNB
kjósa kjörinn   so alm LHÞT-SB-KK-NFET
kjósa kjörinn   so alm LHÞT-SB-KK-ÞFET
kjósa kjörnum   so alm LHÞT-SB-KK-ÞGFET
kjósa kjörins   so alm LHÞT-SB-KK-EFET
kjósa kjörnir   so alm LHÞT-SB-KK-NFFT
kjósa kjörna    so alm LHÞT-SB-KK-ÞFFT
kjósa kjörnum   so alm LHÞT-SB-KK-ÞGFFT
kjósa kjörinna  so alm LHÞT-SB-KK-EFFT
kjósa kjörin    so alm LHÞT-SB-KVK-NFET
kjósa kjörna    so alm LHÞT-SB-KVK-ÞFET
kjósa kjörinni  so alm LHÞT-SB-KVK-ÞGFET
kjósa kjörinnar so alm LHÞT-SB-KVK-EFET
kjósa kjörnar   so alm LHÞT-SB-KVK-NFFT
kjósa kjörnar   so alm LHÞT-SB-KVK-ÞFFT
kjósa kjörnum   so alm LHÞT-SB-KVK-ÞGFFT
kjósa kjörinna  so alm LHÞT-SB-KVK-EFFT
kjósa kjörið    so alm LHÞT-SB-HK-NFET
kjósa kjörið    so alm LHÞT-SB-HK-ÞFET
kjósa kjörnu    so alm LHÞT-SB-HK-ÞGFET
kjósa kjörins   so alm LHÞT-SB-HK-EFET
kjósa kjörin    so alm LHÞT-SB-HK-NFFT
kjósa kjörin    so alm LHÞT-SB-HK-ÞFFT
kjósa kjörnum   so alm LHÞT-SB-HK-ÞGFFT
kjósa kjörinna  so alm LHÞT-SB-HK-EFFT

# Sögnin 'að svífast' er aðeins í miðmynd í BÍN

svífast svifist   so alm GM-SAGNB
svífast svífðust  so alm GM-VH-ÞT-3P-FT
svífast svífðust  so alm GM-VH-ÞT-2P-FT
svífast svífðumst so alm GM-VH-ÞT-1P-FT
svífast svífðist  so alm GM-VH-ÞT-3P-ET
svífast svífðist  so alm GM-VH-ÞT-2P-ET
svífast svífðist  so alm GM-VH-ÞT-1P-ET
svífast svífist   so alm GM-VH-NT-3P-FT
svífast svífist   so alm GM-VH-NT-2P-FT
svífast svífumst  so alm GM-VH-NT-1P-FT
svífast svífist   so alm GM-VH-NT-3P-ET
svífast svífist   so alm GM-VH-NT-2P-ET
svífast svífist   so alm GM-VH-NT-1P-ET
svífast svifust   so alm GM-FH-ÞT-3P-FT
svífast svifust   so alm GM-FH-ÞT-2P-FT
svífast svifumst  so alm GM-FH-ÞT-1P-FT
svífast sveifst   so alm GM-FH-ÞT-3P-ET
svífast sveifst   so alm GM-FH-ÞT-2P-ET
svífast sveifst   so alm GM-FH-ÞT-1P-ET
svífast svífast   so alm GM-FH-NT-3P-FT
svífast svífist   so alm GM-FH-NT-2P-FT
svífast svífumst  so alm GM-FH-NT-1P-FT
svífast svífst    so alm GM-FH-NT-3P-ET
svífast svífst    so alm GM-FH-NT-2P-ET
svífast svífst    so alm GM-FH-NT-1P-ET
svífast svífast   so alm GM-NH

# Nafnorðið 'gagnsæi' er í BÍN en ekki 'gegnsæi'

gegnsæi gegnsæi     hk alm NFET
gegnsæi gegnsæið    hk alm NFETgr
gegnsæi gegnsæi     hk alm ÞFET
gegnsæi gegnsæið    hk alm ÞFETgr
gegnsæi gegnsæi     hk alm ÞGFET
gegnsæi gegnsæinu   hk alm ÞGFETgr
gegnsæi gegnsæis    hk alm EFET
gegnsæi gegnsæisins hk alm EFETgr

# Nafnorðið 'hagkvæmni' er í BÍN en ekki 'óhagkvæmni'

ó-hagkvæmni kvk
ó-sjálfbærni kvk
ó-kvikur lo

# Nafnorðið 'samgöngumáti' vantar í BÍN

samgöngumáti samgöngumáti      kk alm NFET
samgöngumáti samgöngumátinn    kk alm NFETgr
samgöngumáti samgöngumáta      kk alm ÞFET
samgöngumáti samgöngumátann    kk alm ÞFETgr
samgöngumáti samgöngumáta      kk alm ÞGFET
samgöngumáti samgöngumátanum   kk alm ÞGFETgr
samgöngumáti samgöngumáta      kk alm EFET
samgöngumáti samgöngumátans    kk alm EFETgr

# 'nettengingar' í fleirtölu vantar í BÍN

nettenging nettengingar     kvk alm NFFT
nettenging nettengingarnar  kvk alm NFFTgr
nettenging nettengingar     kvk alm ÞFFT
nettenging nettengingarnar  kvk alm ÞFFTgr
nettenging nettengingum     kvk alm ÞGFFT
nettenging nettengingunum   kvk alm ÞGFFTgr
nettenging nettenginga      kvk alm EFFT
nettenging nettenginganna   kvk alm EFFTgr

# 'tilnefningar' í fleirtölu vantar í BÍN

tilnefning tilnefningar     kvk alm NFFT
tilnefning tilnefningarnar  kvk alm NFFTgr
tilnefning tilnefningar     kvk alm ÞFFT
tilnefning tilnefningarnar  kvk alm ÞFFTgr
tilnefning tilnefningum     kvk alm ÞGFFT
tilnefning tilnefningunum   kvk alm ÞGFFTgr
tilnefning tilnefninga      kvk alm EFFT
tilnefning tilnefninganna   kvk alm EFFTgr

# 'framburðir' í fleirtölu vantar í BÍN

framburður framburðir     kk alm NFFT
framburður framburðirnir  kk alm NFFTgr
framburður framburði      kk alm ÞFFT
framburður framburðina    kk alm ÞFFTgr
framburður framburðum     kk alm ÞGFFT
framburður framburðunum   kk alm ÞGFFTgr
framburður framburða      kk alm EFFT
framburður framburðanna   kk alm EFFTgr

# 'hið' er aðeins í BÍN sem greinir, ekki sem fornafn
# Hins vegar eru önnur föll og kyn 'hinn' skráð sem fornöfn

hinn    hið         fn alm HK_ÞFET
hinn    hið         fn alm HK_NFET

# Algeng stafsetningarvilla - loka augunum fyrir henni ;-)

þessi   þessarra    fn alm KK-EFFT
þessi   þessarri    fn alm KVK-ÞGFET
þessi   þessarrar   fn alm KVK-EFET
þessi   þessarra    fn alm KVK-EFFT
þessi   þessarra    fn alm HK-EFFT

# 'Facebooksíða' er ekki í BÍN

Facebook-síða kvk

# 'stefndi' og 'ákærði' eru ekki í BÍN sem nafnorð

stefndi		stefndi		kk	alm NFET
stefndi		stefnda		kk	alm ÞFET
stefndi 	stefnda		kk	alm ÞGFET
stefndi     stefnda     kk  alm EFET
stefndi		stefndu		kk	alm NFFT
stefndi		stefndu		kk	alm ÞFFT
stefndi 	stefndu		kk	alm ÞGFFT
stefndi     stefndu     kk  alm EFFT

ákærði		ákærði		kk	alm	NFET
ákærði		ákærða		kk	alm	ÞFET
ákærði		ákærða		kk	alm	ÞGFET
ákærði		ákærða		kk	alm EFET
ákærði		ákærðu		kk	alm NFFT
ákærði		ákærðu		kk	alm ÞFFT
ákærði		ákærðu		kk	alm ÞGFFT
ákærði		ákærðu		kk	alm EFFT

# 'Uppvakningur' vantar í BÍN

uppvakningur	uppvakningur	kk	alm NFET
uppvakningur	uppvakning		kk	alm ÞFET
uppvakningur	uppvakningi		kk	alm ÞGFET
uppvakningur	uppvaknings		kk	alm EFET
uppvakningur	uppvakningar	kk	alm NFFT
uppvakningur	uppvakninga		kk	alm ÞFFT
uppvakningur	uppvakningum	kk	alm ÞGFFT
uppvakningur	uppvakninga		kk	alm EFFT

uppvakningur	uppvakningurinn	kk	alm NFETgr
uppvakningur	uppvakninginn	kk	alm ÞFETgr
uppvakningur	uppvakningnum	kk	alm ÞGFETgr
uppvakningur	uppvakningsins	kk	alm EFETgr
uppvakningur	uppvakningarnir	kk	alm NFFTgr
uppvakningur	uppvakningana	kk	alm ÞFFTgr
uppvakningur	uppvakningunum	kk	alm ÞGFFTgr
uppvakningur	uppvakninganna	kk	alm EFFTgr

# 'Álitshnekkir' vantar í BÍN

álitshnekkir	álitshnekkir	kk	alm NFET
álitshnekkir	álitshnekki		kk	alm ÞFET
álitshnekkir	álitshnekki		kk	alm ÞGFET
álitshnekkir	álitshnekks		kk	alm EFET
álitshnekkir	álitshnekkjar	kk	alm EFET2
álitshnekkir	álitshnekkir	kk	alm NFFT
álitshnekkir	álitshnekki		kk	alm ÞFFT
álitshnekkir	álitshnekkjum	kk	alm ÞGFFT
álitshnekkir	álitshnekkja	kk	alm EFFT

álitshnekkir	álitshnekkirinn	kk	alm NFETgr
álitshnekkir	álitshnekkinn	kk	alm ÞFETgr
álitshnekkir	álitshnekknum	kk	alm ÞGFETgr
álitshnekkir	álitshnekksins	kk	alm EFETgr
álitshnekkir	álitshnekkjarins	kk	alm EFETgr2
álitshnekkir	álitshnekkirnir	kk	alm NFFTgr
álitshnekkir	álitshnekkina	kk	alm ÞFFTgr
álitshnekkir	álitshnekkjunum	kk	alm ÞGFFTgr
álitshnekkir	álitshnekkjanna	kk	alm EFFTgr

# 'Milljarðamæringur' vantar í BÍN

milljarðamæringur  milljarðamæringur     kk  alm  NFET
milljarðamæringur  milljarðamæringurinn  kk  alm  NFETgr
milljarðamæringur  milljarðamæring       kk  alm  ÞFET
milljarðamæringur  milljarðamæringinn    kk  alm  ÞFETgr
milljarðamæringur  milljarðamæringi      kk  alm  ÞGFET
milljarðamæringur  milljarðamæringnum    kk  alm  ÞGFETgr
milljarðamæringur  milljarðamærings      kk  alm  EFET
milljarðamæringur  milljarðamæringsins   kk  alm  EFETgr

milljarðamæringur  milljarðamæringar     kk  alm  NFFT
milljarðamæringur  milljarðamæringarnir  kk  alm  NFFTgr
milljarðamæringur  milljarðamæringa      kk  alm  ÞFFT
milljarðamæringur  milljarðamæringana    kk  alm  ÞFFTgr
milljarðamæringur  milljarðamæringum     kk  alm  ÞGFFT
milljarðamæringur  milljarðamæringunum   kk  alm  ÞGFFTgr
milljarðamæringur  milljarðamæringa      kk  alm  EFFT
milljarðamæringur  milljarðamæringanna   kk  alm  EFFTgr

# 'íslamisti' vantar í BÍN

íslamisti   íslamistanna   kk  alm  EFFTgr
íslamisti   íslamista      kk  alm  EFFT
íslamisti   íslamistunum   kk  alm  ÞGFFTgr
íslamisti   íslamistum     kk  alm  ÞGFFT
íslamisti   íslamistana    kk  alm  ÞFFTgr
íslamisti   íslamista      kk  alm  ÞFFT
íslamisti   íslamistarnir  kk  alm  NFFTgr
íslamisti   íslamistar     kk  alm  NFFT
íslamisti   íslamistans    kk  alm  EFETgr
íslamisti   íslamista      kk  alm  EFET
íslamisti   íslamistanum   kk  alm  ÞGFETgr
íslamisti   íslamista      kk  alm  ÞGFET
íslamisti   íslamistann    kk  alm  ÞFETgr
íslamisti   íslamista      kk  alm  ÞFET
íslamisti   íslamistinn    kk  alm  NFETgr
íslamisti   íslamisti      kk  alm  NFET

# 'popúlismi' vantar í BÍN (en 'popúlisti' er þar)

popúlismi   popúlismi      kk  alm  NFET
popúlismi   popúlisma      kk  alm  ÞFET
popúlismi   popúlisma      kk  alm  ÞGFET
popúlismi   popúlisma      kk  alm  EFET
popúlismi   popúlisminn    kk  alm  NFETgr
popúlismi   popúlismann    kk  alm  ÞFETgr
popúlismi   popúlismanum   kk  alm  ÞGFETgr
popúlismi   popúlismans    kk  alm  EFETgr

# 'bissness' vantar í BÍN

bissness 	bissness		kk	alm	NFET
bissness 	bissness		kk	alm	ÞFET
bissness 	bissness		kk	alm	ÞGFET
bissness 	bissness		kk	alm	EFET
bissness 	bissnessinn		kk	alm	NFETgr
bissness 	bissnessinn		kk	alm	ÞFETgr
bissness 	bissnessinum	kk	alm	ÞGFETgr
bissness 	bissnessins		kk	alm	EFETgr

# 'lækkanir' vantar í fleirtölu - 'hækkanir' eru hins vegar í BÍN

lækkun  	lækkananna    	kvk alm EFFTgr
lækkun  	lækkana       	kvk alm EFFT
lækkun  	lækkununum    	kvk alm ÞGFFTgr
lækkun  	lækkunum      	kvk alm ÞGFFT
lækkun  	lækkanirnar   	kvk alm ÞFFTgr
lækkun  	lækkanir      	kvk alm ÞFFT
lækkun  	lækkanirnar   	kvk alm NFFTgr
lækkun  	lækkanir      	kvk alm NFFT

# !!! TODO 'ígrundaður' vantar sem lo - er í BÍN sem so lhþt
# !!! en 'þessi illa ígrundaða ákvörðun' þáttast ekki þar sem lo vantar

# Nafnið 'Hellen' vantar í BÍN

Hellen		Hellen		kvk	ism NFET
Hellen		Hellen		kvk	ism ÞFET
Hellen		Hellen		kvk ism	ÞGFET
Hellen		Hellenar	kvk ism EFET

# Nafnið 'Sema' vantar í BÍN

Sema		Sema		kvk	ism NFET
Sema		Semu		kvk	ism ÞFET
Sema		Semu		kvk ism	ÞGFET
Sema		Semu		kvk ism EFET

# Nafnið 'Eliza' vantar í BÍN

Eliza		Eliza		kvk	ism NFET
Eliza		Elizu		kvk	ism ÞFET
Eliza		Elizu		kvk ism	ÞGFET
Eliza		Elizu		kvk ism EFET

# Nafnið 'Bubbi' vantar í BÍN (!)

Bubbi		Bubbi		kk	ism NFET
Bubbi		Bubba		kk	ism ÞFET
Bubbi		Bubba		kk 	ism	ÞGFET
Bubbi		Bubba		kk 	ism EFET

# 'Líbanon' er stundum notað í eignarfalli ('ég hitti forsætisráðherra Líbanon')
Líbanon		Líbanon		hk  lönd EFET2

# Bæta við 'Seðlabanki' með stórum staf

Seðlabanki  Seðlabankans   kk  entity  EFETgr
Seðlabanki  Seðlabanka     kk  entity  EFET
Seðlabanki  Seðlabankanum  kk  entity  ÞGFETgr
Seðlabanki  Seðlabanka     kk  entity  ÞGFET
Seðlabanki  Seðlabankann   kk  entity  ÞFETgr
Seðlabanki  Seðlabanka     kk  entity  ÞFET
Seðlabanki  Seðlabankinn   kk  entity  NFETgr
Seðlabanki  Seðlabanki     kk  entity  NFET

trjágreining  trjágreininganna     kvk  alm  EFFTgr
trjágreining  trjágreininga        kvk  alm  EFFT
trjágreining  trjágreiningunum     kvk  alm  ÞGFFTgr
trjágreining  trjágreiningum       kvk  alm  ÞGFFT
trjágreining  trjágreiningarnar    kvk  alm  ÞFFTgr
trjágreining  trjágreiningar       kvk  alm  ÞFFT
trjágreining  trjágreiningarnar    kvk  alm  NFFTgr
trjágreining  trjágreiningar       kvk  alm  NFFT
trjágreining  trjágreiningarinnar  kvk  alm  EFETgr
trjágreining  trjágreiningar       kvk  alm  EFET
trjágreining  trjágreiningunni     kvk  alm  ÞGFETgr
trjágreining  trjágreiningu        kvk  alm  ÞGFET
trjágreining  trjágreininguna      kvk  alm  ÞFETgr
trjágreining  trjágreiningu        kvk  alm  ÞFET
trjágreining  trjágreiningin       kvk  alm  NFETgr
trjágreining  trjágreining         kvk  alm  NFET

# 'tíst' vantar í fleirtölu

tíst  tíst      hk  alm  NFFT
tíst  tíst      hk  alm  ÞFFT
tíst  tístum    hk  alm  ÞGFFT
tíst  tísta     hk  alm  EFFT
tíst  tístin    hk  alm  NFFTgr
tíst  tístin    hk  alm  ÞFFTgr
tíst  tístunum  hk  alm  ÞGFFTgr
tíst  tístanna  hk  alm  EFFTgr

# Leyfa 'Ágústar' í eignarfalli

Ágúst		Ágústar		kk 	ism	EFET2

# 'Viðskiptaflétta' er ekki í BÍN og samsetningar-algrímið skilur
# það sem við-skipt-aflétta

viðskipta-flétta kvk

# Lýsingarorðið "handstýrðu" er til í BÍN og kemur í veg fyrir að
# sagnorðið sé myndað úr hand+stýrðu

hand-stýra so

# Fleiri samsett orð sem sjálfvirka algrímið skilur ekki rétt

samgöngu-truflun kvk
samgöngu-slys hk
samgöngu-yfirvald hk
tíða-far hk
Tæ-land hk
bandaríkja-dalur kk
kven-leiðtogi kk
sam-nemandi kk
koltví-oxíð hk
augn-rannsókn kvk
inter-net hk
heildar-eign kvk
húsnæðis-kaup hk
dagskrár-vald hk
milli-lenda so
júmbó-þota kvk
Kópavogs-völlur kk
#forseta-könnun kvk
afmælis-kort hk
íslams-trú kvk
jarð-minjar kvk
lím-borði kk
lýðræðis-kreppa kvk
tekjuskatts-kerfi hk
rekstrar-ár hk
líkams-vöxtur kk
líkams-virðing kvk
líkams-rannsókn kvk
líkams-leit kvk
augn-förðun kvk
kven-fyrirlitning kvk
sím-hlerun kvk
ríkis-kaup hk
loftslags-mál hk # Annars skipt sem 'loft-slagsmál' :-)
augn-samband hk
fjór-flokkur kk
fjárfestingar-eign kvk
uppsjávar-skip hk
flug-sæti hk
stjarn-eðlisfræðingur kk
steik-hús hk

# 'vaxtalækkanir' vantar í BÍN, og 'lækkun' er ekki til í ft

vaxtalækkun vaxtalækkunarinnar kvk alm EFETgr
vaxtalækkun vaxtalækkunar      kvk alm EFET
vaxtalækkun vaxtalækkuninni    kvk alm ÞGFETgr
vaxtalækkun vaxtalækkun        kvk alm ÞGFET
vaxtalækkun vaxtalækkunina     kvk alm ÞFETgr
vaxtalækkun vaxtalækkun        kvk alm ÞFET
vaxtalækkun vaxtalækkunin      kvk alm NFETgr
vaxtalækkun vaxtalækkun        kvk alm NFET

vaxtalækkun vaxtalækkananna    kvk alm EFFTgr
vaxtalækkun vaxtalækkana       kvk alm EFFT
vaxtalækkun vaxtalækkununum    kvk alm ÞGFFTgr
vaxtalækkun vaxtalækkunum      kvk alm ÞGFFT
vaxtalækkun vaxtalækkanirnar   kvk alm ÞFFTgr
vaxtalækkun vaxtalækkanir      kvk alm ÞFFT
vaxtalækkun vaxtalækkanirnar   kvk alm NFFTgr
vaxtalækkun vaxtalækkanir      kvk alm NFFT

# 'fráfarandi' vantar í BÍN, sniðmát tekið frá 'afgerandi'

fráfarandi fráfarandi lo alm FSB-KK-NFET
fráfarandi fráfarandi lo alm FSB-KK-ÞFET
fráfarandi fráfarandi lo alm FSB-KK-ÞGFET
fráfarandi fráfarandi lo alm FSB-KK-EFET
fráfarandi fráfarandi lo alm FSB-KK-NFFT
fráfarandi fráfarandi lo alm FSB-KK-ÞFFT
fráfarandi fráfarandi lo alm FSB-KK-ÞGFFT
fráfarandi fráfarandi lo alm FSB-KK-EFFT
fráfarandi fráfarandi lo alm FSB-KVK-NFET
fráfarandi fráfarandi lo alm FSB-KVK-ÞFET
fráfarandi fráfarandi lo alm FSB-KVK-ÞGFET
fráfarandi fráfarandi lo alm FSB-KVK-EFET
fráfarandi fráfarandi lo alm FSB-KVK-NFFT
fráfarandi fráfarandi lo alm FSB-KVK-ÞFFT
fráfarandi fráfarandi lo alm FSB-KVK-ÞGFFT
fráfarandi fráfarandi lo alm FSB-KVK-EFFT
fráfarandi fráfarandi lo alm FSB-HK-NFET
fráfarandi fráfarandi lo alm FSB-HK-ÞFET
fráfarandi fráfarandi lo alm FSB-HK-ÞGFET
fráfarandi fráfarandi lo alm FSB-HK-EFET
fráfarandi fráfarandi lo alm FSB-HK-NFFT
fráfarandi fráfarandi lo alm FSB-HK-ÞFFT
fráfarandi fráfarandi lo alm FSB-HK-ÞGFFT
fráfarandi fráfarandi lo alm FSB-HK-EFFT
fráfarandi fráfarandi lo alm FVB-KK-NFET
fráfarandi fráfarandi lo alm FVB-KK-ÞFET
fráfarandi fráfarandi lo alm FVB-KK-ÞGFET
fráfarandi fráfarandi lo alm FVB-KK-EFET
fráfarandi fráfarandi lo alm FVB-KK-NFFT
fráfarandi fráfarandi lo alm FVB-KK-ÞFFT
fráfarandi fráfarandi lo alm FVB-KK-ÞGFFT
fráfarandi fráfarandi lo alm FVB-KK-EFFT
fráfarandi fráfarandi lo alm FVB-KVK-NFET
fráfarandi fráfarandi lo alm FVB-KVK-ÞFET
fráfarandi fráfarandi lo alm FVB-KVK-ÞGFET
fráfarandi fráfarandi lo alm FVB-KVK-EFET
fráfarandi fráfarandi lo alm FVB-KVK-NFFT
fráfarandi fráfarandi lo alm FVB-KVK-ÞFFT
fráfarandi fráfarandi lo alm FVB-KVK-ÞGFFT
fráfarandi fráfarandi lo alm FVB-KVK-EFFT
fráfarandi fráfarandi lo alm FVB-HK-NFET
fráfarandi fráfarandi lo alm FVB-HK-ÞFET
fráfarandi fráfarandi lo alm FVB-HK-ÞGFET
fráfarandi fráfarandi lo alm FVB-HK-EFET
fráfarandi fráfarandi lo alm FVB-HK-NFFT
fráfarandi fráfarandi lo alm FVB-HK-ÞFFT
fráfarandi fráfarandi lo alm FVB-HK-ÞGFFT
fráfarandi fráfarandi lo alm FVB-HK-EFFT

# 'hygðist' er í BÍN en 'hyggðist' er mjög algeng villa
# sem hér með er horft framhjá

hyggja hyggðist so alm MM-VH-ÞT-3P-ET
hyggja hyggðist so alm MM-VH-ÞT-2P-ET
hyggja hyggðist so alm MM-VH-ÞT-1P-ET


$include Prefs.conf

$include Names.conf


[ambiguous_phrases]

# Einræðing margorða frasa

"var sá" so fn
"hafa verið" so so
"hafi verið" so so
"hefur verið" so so
# "hafa orðið" so hk
# "talaði við" so fs # við getur verið ao
"kaupa inn" so ao
"býsna stór" ao lo
"við hefðum" pfn so
"voru bara" so ao
"var bara" so ao
# "verið var að" so so nhm
# "verið er að" so so nhm
# "hættu á því" kvk fs fn
# "hætta á því" kvk fs fn
"væru settir" so so
"selja eignir" so kvk
"svara gagnrýni" so kvk
"og sárt við lagði" st ao ao so
"að gera þetta" nhm so fn
"er þar að" so ao nhm
"var afar" so ao
"verðið var" hk so
"þar búa" ao so
"sem haldinn verður" st so so
"sem haldin verður" st so so
"sem haldið verður" st so so
"viljað fara" so so
"láta slag standa" so kk so
"látið slag standa" so kk so
"vísa málinu" so hk
"var bent á" so so ao
"er bent á" so so ao
"um síðustu áramót" fs lo hk
"um síðustu mánaðamót" fs lo hk
# "með því að" fs fn nhm
"afskrifa eignir" so kvk
"keyra bílinn" so kk
"má nefna" so so
"taka mið af" so hk fs
# "verið er að" so so nhm
"skrifa niður" so ao
# "á morgnana" fs kk
# "á kvöldin" fs hk
# "ofan á" ao fs
"hafið yfir allan vafa" so fs fn kk
"stóð sem hæst" so ao ao
"ekki hafa" ao so
"ekki í boði" ao fs hk
"ekki framar" ao ao
"lúta höfði" so hk
#"sá er" fn so
"miðast við" so fs
# "í veg fyrir" fs kk fs
"á því sviði" fs fn hk
"skera úr" so ao
"rétt fólks" kk hk
"á ársgrundvelli" fs kk
"hafi skýrt umboð" so lo hk
"hefur skýrt umboð" so lo hk
"hafa skýrt umboð" so lo hk
"er við hlið" so fs hk
"að snúa við" nhm so ao
"á pari" fs hk
"á þurrt" fs lo
"á þurru" fs lo
"sá fjöldi" fn kk
"hafi átt" so so
"hafir átt" so so
"hafa átt" so so
"hefur átt" so so
"hefði átt" so so
"hefðir átt" so so
"hefðu átt" so so
"hefðum átt" so so
#"nýta sér" so abfn
"var búið til" so so ao
"vísan stuðning" lo kk
"bætti við" so ao
"um borð" fs hk
#"bjóða út" so ao
#"á borð við" fs hk fs
"að leggja niður" nhm so ao
"dýr húsgögn" lo hk
#"var lokið við" so so fs
"gat um" so ao
"reyndi á" so ao
"verst urðu úti" ao so ao
"draga úr" so ao
"með nóg af" ao ao fs
"hafa eftir sér" so fs abfn
# "var fljót að" so lo nhm
"get orðið" so so
"geta orðið" so so
"getið orðið" so so
"getum orðið" so so
"getur orðið" so so
"standa til boða" so fs hk
"stóð til boða" so fs hk
"stæði til boða" so fs hk
"upp úr sauð" ao ao so
"skammt vestan" ao ao
"skammt austan" ao ao
"skammt norðan" ao ao
"skammt sunnan" ao ao
"hóf leikinn" so kk
"að fram fari" st ao so
"heim í hérað" ao fs hk
"hvert einasta skipti" fn ao hk
"sé fyrir hendi" so fs kvk
"er fyrir hendi" so fs kvk
"væri fyrir hendi" so fs kvk
"yrði fyrir hendi" so fs kvk
"á ári hverju" fs hk fn
"um áratugaskeið" fs hk
"um árabil" fs hk
"var þar á ferð" so ao fs kvk
"er þar á ferð" so ao fs kvk
"á liðnum árum" fs lo hk
"þeim ber" fn so 	# Ath.! Það virkar ekki að hafa pfn hér
"honum ber" pfn so
"henni ber" pfn so
"því ber" fn so		# Ath.! Það virkar ekki að hafa pfn hér
"á twitter" fs hk
"á facebook" fs hk
"á instagram" fs hk
"þvert á flokkslínur" ao fs kvk
"sjálfstætt starfandi" ao so
"kemur skýrt fram" so ao ao
"á íslandi" fs hk
"fór vel" so ao
"fór ekki vel" so ao ao
"fer vel" so ao
"fer ekki vel" so ao ao
"fari vel" so ao
"fari ekki vel" so ao ao
"kveður á um" so ao fs
"kemur ekki til mála" so ao fs hk
"kom ekki til mála" so ao fs hk
"kæmi ekki til mála" so ao fs hk
"á þá lund" fs fn kvk
"nema þá helst" st ao ao
"að mun" fs kk
"taka við sér" so fs abfn
"setið á sér" so fs abfn
"teygja úr sér" so fs abfn

# Include word indexing spec

$include Index.conf

# Þar með er því lokið

<|MERGE_RESOLUTION|>--- conflicted
+++ resolved
@@ -1,1518 +1,1448 @@
-
-# Reynir: Natural language processing for Icelandic
-
-# Copyright (C) 2017 Miðeind ehf.
-
-#
-# Main.conf
-#
-# Main grammar and parser configuration settings
-# This file is included in Reynir.conf
-#
-
-# Forsetningar
-
-[prepositions]
-
-að         þgf
-af         þgf # !!! út af
-alltað     þgf
-andspænis  þgf
-andstætt   þgf
-auk        ef
-austan     ef
-austanundir þf
-á          þf
-á          þgf
-án         ef
-árla       ef
-ásamt      þgf
-bak        þgf
-eftir      þf
-eftir      þgf
-fjarri     þgf
-fjær       þgf
-fram       þf
-framhjá    þgf
-framundir  þf # 'framundir kvöld munu björgunarsveitir aðstoða fólk'
-frá        þgf
-fyrir      þf # !!! þrátt fyrir
-fyrir      þgf
-gagnstætt  þgf
-gagnvart   þgf
-gegn       þgf
-gegnt      þgf
-gegnum     þf # !!! í gegnum
-handa      þgf
-handan     ef
-hjá        þgf
-inn        þf # !!! inn að
-innan      ef
-innanundir þf
-í          þf
-í          þgf
-jafnframt  þgf
-jafnhliða  þgf
-kring      þgf # !!! í kring
-kringum    þf # !!! í kringum
-með        þf # !!! með á, með í
-með        þgf
-meðal      ef
-meðfram    þgf
-meður      þgf
-milli      ef ft # Tekur nafnlið í fleirtölu
-millum     ef ft # !!! í millum
-mót        þgf
-móti       þgf # !!! á móti
-nálægt     þgf
-neðan      ef  # !!! fyrir neðan
-niður      þf
-norðan     ef
-nær        þgf
-nærri      þgf
-næst       þgf
-næstum     nf
-#of
-ofan       ef
-ofar       þgf # 'ofar hverri kröfu'
-óháð       þgf # 'hefðu alltaf greitt óháð nauðasamningi'
-ólíkt      þgf # 'þeir fá enga styrki ólíkt frambjóðendum til þings'
-órafjarri  þgf
-sakir      ef
-samanber   þf  # 'samanber yfirlýsingu ríkisstjórnarinnar frá 3. júní'
-samfara    þgf
-samhliða   þgf
-samkvæmt   þgf
-sammála    þgf
-samskipa   þgf
-samstíga   þgf
-samtímis   þgf
-sem        nf # 'í krafti stöðu minnar sem leikhússtjóri'
-sem        þf # 'margir hafa hvatt mig til að bjóða mig fram sem forseta Íslands'
-#síðan
-síðla      ef
-snemma     ef
-sunnan     ef
-sökum      ef
-til        ef
-#tráss      
-um         nf # um þrjátíu húslengdir
-um         þf
-umfram     þf
-umhverfis  þf
-undan      þgf # !!! á undan
-undir      þf
-undir      þgf
-upp        þf # !!! upp á
-uppá       þf # Ekki í BÍN
-utan       ef
-úr         þgf # !!! upp úr
-út         þf
-útundan    þgf
-varðandi   þf # 'Ég hef ekki tjáð mig varðandi málið'
-vegna      ef
-vestan     ef
-við        þf  # !!! utan við
-við        þgf # Hard-coded in reducer.py to have less priority than við + þf
-yfir       þf
-yfir       þgf # yfir honum var helgisvipur
-
-
-$include Abbrev.conf
-
-
-[static_phrases]
-
-meaning = kk si -
-"m"
-"km"
-"mm"
-"cm"
-"sm"
-"fm"
-"ltr"
-"dl"
-"cl"
-"ml"
-
-meaning = hk si -
-"g"
-"gr"
-"kg"
-"mg"
-"μg"
-
-meaning = kvk si -
-"klst"
-"msk" # Matskeið
-"tsk" # Teskeið
-
-meaning = hk alm -
-
-"Vodafone"
-"WOW air"
-"Wow air"
-
-"hf"
-"ehf"
-"ohf"
-"slf"
-"slhf"
-"sf"
-
-meaning = kvk alm -
-
-"Tortóla"
-
-"Rás 1"
-"Rás 2"
-"Stöð 2"
-
-"Airbus 320"
-"Airbus 380"
-"Airbus A320"
-"Airbus A380"
-"Airbus A 320"
-"Airbus A 380"
-"Boeing 737"
-"Boeing 757"
-"Boeing 767"
-"Boeing 787"
-
-meaning = kvk alm EFET
-
-"Rásar 1"
-"Rásar 2"
-"Stöðvar 2"
-"Tortólu"
-
-meaning = kk erl -
-
-"Credit Suisse"
-"iPhone"
-
-meaning = hk erl -
-
-"Windows 7"
-"Windows 8"
-"Windows 10"
-
-"facebook"
-"twitter"
-"tweet"
-"instagram"
-"google"
-"microsoft"
-"vimeo"
-"snapchat"
-
-"Guantanamo"
-"Apple"
-"Ferrari"
-"Volkswagen"
-"Porsche"
-"Peugeot"
-"Ford"
-"Toyota"
-
-"The Guardian"
-"Guardian"
-"Süddeutsche Zeitung"
-"Reykjavik Media"
-
-"Alabama"
-"Alaska"
-"Arizona"
-"Arkansas"
-"California"
-"Colorado"
-"Connecticut"
-"Delaware"
-"District of Columnbia"
-"Florida"
-"Georgia"
-"Hawaii"
-"Idaho"
-"Illinois"
-"Indiana"
-"Iowa"
-"Kansas"
-"Kentucky"
-"Louisiana"
-"Maine"
-"Maryland"
-"Massachusetts"
-"Michigan"
-"Minnesota"
-"Mississippi"
-"Missouri"
-"Montana"
-"Nebraska"
-"Nevada"
-"New Hampshire"
-"New Jersey"
-"New Mexico"
-#"New York"
-"North Carolina"
-"North Dakota"
-"Ohio"
-"Oklahoma"
-"Oregon"
-"Pennsylvania"
-"Rhode Island"
-"South Carolina"
-"South Dakota"
-"Tennessee"
-"Texas"
-"Utah"
-"Vermont"
-"Virginia"
-#"Washington"
-"West Virginia"
-"Wisconsin"
-"Wyoming"
-
-"Sri Lanka"
-"Guernsey"
-
-"Arsenal" # Forðast "Arsen-alur" :-)
-
-# Það sem merkt er með 'nafn' passar við 'person' lauf
-
-meaning = kk nafn -
-
-"Barack Obama"
-"Francois Hollande"
-"François Hollande"
-"David Cameron"
-"George Bush"
-"Ronald Reagan"
-"Bill Clinton"
-"Winston Churchill"
-"Helmut Schmidt"
-"Konrad Adenauer"
-"Helmut Kohl"
-"Jacques Delors"
-"Charles de Gaulle"
-"de Gaulle"
-"Bernie Sanders"
-"Ted Cruz"
-"Marco Rubio"
-"Donald Trump"
-"Boris Johnson"
-"George Osborne"
-"Mike Pence"
-
-meaning = kk nafn EFET
-
-"Camerons"
-"Reagans"
-"Trumps"
-
-meaning = kvk nafn -
-
-"Hillary Clinton"
-"Christine Lagarde"
-"Angela Merkel"
-"Nicola Sturgeon"
-
-meaning = kvk nafn EFET
-
-"Clintons"
-"Merkels"
-
-meaning = kk erl -
-
-"Shannon" # Flugvöllur á Írlandi
-"Logan" # Boston
-"Kastrup" # Kaupmannahöfn
-"Fornebu" # Oslo
-"Gardemoen" # Oslo
-"Arlanda" # Stokkhólmur
-"Schiphol" # Amsterdam
-"Heathrow" # London
-"Stansted" # London
-"Gatwick" # London
-"Tegel" # Berlín
-"Tempelhof" # Berlín
-"Orly" # París
-"La Guardia" # New York
-"Newark" # New York
-
-meaning = kvk erl -
-
-# "Amsterdam" # er í BÍN
-"Bangkok"
-# "Berlín" # er í BÍN
-"Bern"
-"Billund"
-"Bonn"
-"Boston"
-"Brussel"
-"Cambridge"
-"Cupertino"
-"Dublin"
-"Frankfurt"
-"Genf" # er ekki í BÍN
-"Glasgow"
-"Haag"
-"Hanoi"
-"Helsinki"
-"Houston"
-"Kensington"
-"Lesbos"
-"Limerick"
-"Lissabon"
-"London"
-"Los Angeles"
-"Madrid"
-"Manhattan"
-"Mallorca"
-"Mallorka"
-"Minneapolis"
-"Munchen"
-"München"
-"New York"
-"Norfolk"
-"Pyongyang"
-"Redmond"
-"Rio de Janeiro"
-"Rotterdam"
-"San Francisco"
-"Seattle"
-"Stuttgart"
-"Tenerife"
-"Tokyo"
-"Washington"
-"Zurich"
-"Zürich"
-
-meaning = st frasi -
-
-# "svo og"
-# "án þess"
-# "eða hvort"
-# "þar á meðal"
-# "þrátt fyrir"
-# "svo virðist sem"
-# "áður en"
-# "fyrr en"
-
-"líkt og", "lhensf c", "líkur og"
-"hvort heldur sem", "c aam c", "hvort heldur sem"
-"jafnvel þótt", "aa c", "jafnvel þótt"
-"þrátt fyrir að", "aa aa c", "þrátt fyrir að"
-"láta líta svo út að", "sng sng aa aa c", "láta líta svo út að"
-"láta líta út fyrir að", "sng sng aa aa c", "láta líta út fyrir að"
-
-meaning = ao frasi -
-
-"af og til", "aa c aa", "af og til"
-"aftur og aftur", "aa c aa", "aftur og aftur"
-"aftur á móti", "aa aa aa", "aftur á mót"
-"alla tíð", "foveo nveo", "allur tíð"
-"alla vega", "fokfo nkfo", "allur vegur"
-"allar götur síðan", "fovfo nvfo aa", "allur gata síðan"
-"allir sem einn", "nkfn c pken", "allur sem einn"
-"alls ekki", "aa aa", "alls ekki"
-"alls staðar", "fohee nkee", "allur staður"
-"allt að því", "fohen aþ fmheþ", "allur að það"
-"allt mitt líf", "foheo feheo nheo", "allur minn líf"
-"allt of", "aa aa", "allt of"
-"allt í allt", "fohen ao foheo", "allur í allur"
-"allt í einu", "fohen aþ foheþ", "allur í einn"
-"annars staðar", "fohee nkee", "annar staður"
-"annars vegar", "fohee nkee", "annar vegur"
-"auk þess", "ae fmhee", "auk það"
-"að auki", "aa aa", "að auki"
-"að jafnaði", "aþ nkeþ", "að jafnaði"
-"að litlu leyti", "aþ lheþsf nheþ", "að líill leyti"
-"að lokum", "aþ nhfþ", "að lok"
-"að miklu leyti", "aþ lheþsf nheþ", "að mikill leyti"
-"að minnsta kosti", "aþ lkeþve nkeþ", "að lítill kostur"
-"að nokkru leyti", "aþ faheþ nheþ", "að nokkur leyti"
-"að sjálfsögðu", "aþ lheþsf", "að sjálfsagður"
-"að svo komnu máli", "aþ aa lheþvf nheþ", "að svo kominn mál"
-"að svo stöddu", "aþ aa lheþsf", "að svo staddur"
-"að undanförnu", "aþ lheþvf", "að undanfarinn"
-"að vísu", "aþ lheþsf", "að vís"
-"að óbreyttu", "aþ lheþvf", "að óbreyttur"
-"að óþörfu", "aþ lheþvf", "að óþarfur"
-"að öllu leyti", "aþ faheþ nheþ", "að allur leyti"
-"að öðru leyti", "aþ lheþsf nheþ", "að annar leyti"
-"að ýmsu leyti", "aþ faheþ nheþ", "að ýmis leyti"
-"að þessu leyti", "aþ faheþ nheþ", "að þessi leyti"
-"að þessu sinni", "aþ faheþ nheþ", "að þessi sinni"
-"að því leyti", "aþ faheþ nheþ", "að sá leyti"
-"blátt áfram", "lhensf aa", "blár áfram"
-"dag eftir dag", "nkeo ao nkeo", "dagur eftir dagur"
-"degi fyrr", "nkeþ aam", "dagur snemma"
-"degi síðar", "nkeþ aam", "dagur síðar"
-"ef til vill", "c aa sfg3en", "ef til vilja"
-"eftir á að hyggja", "aa aa cn sng", "eftir á að hyggja"
-"eigi fyrr", "aa aam", "eigi snemma"
-"eigi síðar", "aa aam", "eigi síðar"
-"einhvern veginn", "fokeo nkeog", "einhver vegur"
-"einhvers staðar", "fokee nkee", "einhver staður"
-"einna helst", "phfe aae", "einn heldur"
-"eins konar", "pkee nkee", "einn konar"
-"eins og gengur og gerist", "aa c sfg3en c sfm3en", "eins og ganga og gera"
-"eins og til stóð", "lhenof c aa sfg3eþ", "eins og til standa"
-"eins og áður er getið", "aa c aa sfg3en sþghen", "eins og áður vera geta"
-"einu sinni", "pheþ nheþ", "einn sinn"
-"eitt sinn", "pheo nheo", "einn sinn"
-"ekki síst", "aa aam", "ekki síður"
-"en ella", "c aa", "en ella"
-"engan veginn", "fokeo nkeog", "enginn vegur"
-"engu að síður", "foheþ aa aam", "enginn að síður"
-"enn einu sinni", "aa pheo nheo", "enn einn sinn"
-"fjórum sinnum", "tfhfþ nhfþ", "fjórir sinn"
-"frá degi til dags", "aþ nkeþ ae nkee", "frá dagur til dagur"
-"frá árum áður", "aþ nhfþ aam", "frá ár áður"
-"frá í fyrra", "aa aþ lheþvm", "frá í fyrra"
-"fyrir margra hluta sakir", "ao lkfesf nkfe nvfo", "fyrir margur hlutur sök"
-"fyrst og fremst", "aae c aae", "snemma og fremri"
-"heilt á litið", "lhensf aa ssg", "heill á líta"
-"heilu og höldnu", "lheþsf c lheþsf", "heill og haldinn"
-"hins vegar", "fakee nkee", "hinn vegur"
-"hið allra fyrsta", "ghen fohfe lhenvf", "hinn allur fyrstur"
-"hið minnsta", "ghen lhenvm", "hinn lítill"
-"hratt og vel", "aa c aa", "hratt og vel"
-"hreint út sagt", "lhensf aa ssg", "hreinn út segja"
-"hvar sem er", "aa c sfg3en", "hvar sem er"
-"hvernig sem fari", "aa c svg3en", "hvernig sem fara"
-"hvernig sem fer", "aa c sfg3en", "hvernig sem fara"
-"hvernig sem færi", "aa c svg3eþ", "hvernig sem fara"
-"hvorki af eða á", "c aa c aa", "hvorki af eða á"
-"hvorki af né á", "c aa c aa", "hvorki af né á"
-"hvorki fyrr né síðar", "c aam c aam", "hvorki snemma né síðar"
-"hvort eð er", "c c sfg3en", "hvort eð vera"
-"hvort sem er", "c c sfg3en", "hvort sem vera"
-"hér að neðan", "aa aa aa", "hér að neðan"
-"hér fyrir ofan", "aa aa aa", "hér að ofan"
-"hér um bil", "aa ao nheo", "hér um bil"
-"hér á eftir", "aa aa aa", "hér á eftir"
-"hörðum höndum", "lvfþsf nvfþ", "harður hönd"
-"innan skamms", "ae lkeesf", "innan skammur"
-"jafnt og þétt", "aa c aa", "jafnt og þétt"
-"kvölds og morgna", "nhee c nkfe", "kvöld og morgunn"
-"lengi vel", "aa aa", "lengi vel"
-"líku líkt", "lheþsf lhensf", "líkur líkur"
-"lítið sem ekkert", "lhensf c fohen", "lítill sem enginn"
-"meira að segja", "lheovm cn sng", "mikill að segja"
-"meira segja", "lheovm sng", "mikill segja"
-"merkilegt nokk", "lhensf aa", "merkilegur nokk"
-"meðal annars", "ae fohee", "meðal annar"
-"miklu frekar", "lheþsf aam", "mikill frekar"
-"mánuði fyrr", "nkeþ aam", "mánuður snemma"
-"mánuði síðar", "nkeþ aam", "mánuður síðar"
-"mörgum sinnum", "lhfþsf nhfþ", "margur sinn"
-"nokkru fyrr", "fohen aam", "nokkur snemma"
-"nokkru seinna", "foheþ aam", "nokkur seinna"
-"nokkru sinni", "foheþ nheþ", "nokkur sinn"
-"nokkrum sinnum", "lhfþsf nhfþ", "nokkur sinn"
-"nokkurn veginn", "fokeo nkeo", "nokkur vegur"
-"nánar tiltekið", "aam lhensf", "náið tiltekinn"
-"nóta bene", "e e", "nóta bene"
-"nú síðdegis", "aa aa", "nú síðdegis"
-"of langt", "aa lhensf", "of langur"
-"of stutt", "aa lhensf", "of stutt"
-"sama dag", "fbkeo nkeo", "sami dagur"
-"sama kvöld", "fbheo nheo", "sami kvöld"
-"sama morgun", "fbkeo nkeo", "sami morgunn"
-"sama mánuð", "fbkeo nkeo", "sami mánuður"
-"sama ár", "fbheo nheo", "sami ár"
-"samt sem áður", "fbhen c aam", "samur sem áður"
-"satt að segja", "lhensf cn sng", "sannur að segja"
-"sem allra fyrst", "c fokfe aae", "sem allra snemma"
-"sem betur fer", "c aam sfg3en", "sem vel fara"
-"sem fyrr segir", "c aam sfg3en", "sem snemma segja"
-"sem um ræðir", "c aa sfg3en", "sem um ræða"
-"skref fyrir skref", "nhen ao nheo", "skref fyrir skref"
-"skömmu seinna", "lheþsf aam", "skammur seint"
-"smám saman", "aam aa", "smátt saman"
-"smátt og smátt", "lhensf c lhensf", "smár og smár"
-"spjörunum úr", "nvfþg aþ", "spjör úr"
-"svo fljótt sem verða má", "aa aa c sng sfg3en","svo fljótur sem verða mega"
-"svo gott sem", "aa lhensf c", "svo góður sem"
-"svo nokkrar séu nefndar", "aa fovfn svg3fn sþgvfn", "svo nokkur vera nefna"
-"svo nokkrir séu nefndir", "aa fokfn svg3fn sþgkfn","svo nokkur vera nefna"
-"svo nokkur séu nefnd", "aa fohfn svg3fn sþghfn","svo nokkur vera nefna"
-"sér í lagi", "fpkeþ aþ nheþ", "sig í lag"
-"sí og æ", "aa c aa", "sí og æ"
-"sín á milli", "fehfo aa ao", "sinn á milli"
-"síður en svo", "aam c aa", "síður en svo"
-"sömu viku", "fbveo nveo", "sami vika"
-"til baka", "aa aa", "til baka"
-"til dæmis", "ae nhee", "til dæmi"
-"til lengri tíma litið", "ae lkeevm nkee ssg", "til langur tími líta"
-"til og frá", "aa c aa", "til og frá"
-"til skamms tíma", "ae lkeesf nkee", "til skammur tími" 
-"til skemmri tíma litið", "ae lkeevm nkee ssg", "til skammur tíma líta"
-"tvisvar sinnum", "aa nhfþ", "tvisvar sinn"
-"um helgina", "ao nveog", "um helgi"
-"um leið", "ao nveo", "um leið"
-"um það bil", "ao faheo nheo", "um það bil"
-"upp á síðkastið", "aa ao nheog", "upp á síðkast"
-"viku fyrr", "nveþ aam", "vika snemma"
-"viku síðar", "nveþ aam", "vika síðar"
-"við ofurefli að etja", "ao nheo cn sng", "við ofurefli að etja"
-"við og við", "aa c aa", "við og við"
-"vítt og breitt", "aa c aa", "vítt og breitt"
-"á hinn bóginn", "ao fakeo nkeog", "á hinn bógur"
-"á meðan", "aa aa", "á meðan"
-"á morgun", "ao nkeo", "á morgunn"
-"á ný", "aa aa", "á ný"
-"á sama tíma", "aþ fbkeþ nkeþ", "á sami tími"
-"á stundum", "aþ nvfþ", "á stund"
-"ári fyrr", "nheþ aam", "ár snemma"
-"ári síðar", "nheþ aam", "ár síðar"
-"áður fyrr", "aam aam", "áður snemma"
-"ævina á enda", "nveog ao nkeo", "ævi á endi"
-"í allan dag", "ao lkeovf nkeo", "í allur dagur"
-"í allan morgun", "ao lkeovf nkeo", "í allur morgunn"
-"í allt kvöld", "ao lheovf nheo", "í allur kvöld"
-"í annað sinn", "fo foheo nheo", "í annar sinn"
-"í burtu", "aa aa", "í burtu"
-"í dag", "ao nkeo", "í dagur"
-"í eitt skipti fyrir öll", "ao pheo nheo ao fohfo", "í einn skipti fyrir allur"
-"í fyrra", "aa aa", "í fyrra"
-"í fyrradag", "ao nkeo", "í fyrridagur"
-"í fyrrakvöld", "ao nveo", "í fyrrakvöld"
-"í fyrsta sinn", "fo lheosf nheo", "í fyrstur sinn"
-"í gegn", "aa aa", "í gegn"
-"í gær", "aa aa", "í gær"
-"í kvöld", "ao nheo", "í kvöld"
-"í gærkvöldi", "aþ nheþ", "í gærkvöld"
-"í gærkvöld", "ao nheo", "í gærkvöld"
-"í gærmorgun", "ao nkeo", "í gærmorgunn"
-"í heildina tekið", "ao nveo ssg", "í heild taka"
-"í hvívetna", "aþ foheþ", "í hvívetna"
-"í morgun", "ao nkeo", "í morgunn"
-"í hádeginu", "aþ nheþg", "í hádegi"
-"í senn", "aa aa", "í senn"
-"í síðasta sinn", "fo lheosf nheo", "í síðastur sinn"
-"í sömu viku", "aþ fbveþ nveþ", "í sami vika"
-"í ár", "ao nheo", "í ár"
-"í það minnsta", "ao faheo lheove", "í það lítill"
-"í þetta sinn", "fo faheo nheo", "í þessi sinn"
-"í þriðja sinn", "fo lheosf nheo", "í þriðji sinn"
-"öllu heldur", "foheþ aam", "allur heldur"
-"öðru hverju", "foheþ foheþ", "annar hver"
-"öðru hvoru", "foheþ foheþ", "annar hvor"
-"öðru sinni", "foheþ nheþ", "annar sinn"
-"þann sama dag", "fakeo fbkeo nkeo", "sá sami dagur"
-"þann sama morgun", "fakeo fbkeo nkeo", "sá sami morgunn"
-"þann sama mánuð", "fakeo fbkeo nkeo", "sá sami mánuður"
-"þar af leiðandi", "aa aa slg", "þar af leiða"
-"þar að auki", "aa aa aa", "þar að auki"
-"þar að lútandi", "aa aa slg", "þar að lúta"
-"þar á milli", "aa aa aa", "þar á milli"
-"það sama kvöld", "faheo fmheo nheo", "sá sami kvöld"
-"það sama ár", "faheo fmheo nheo", "sá sami ár"
-"það sem af er", "fmhen c aa sfg3en", "það sem af er"
-"þegar í stað", "aa ao nkeo", "þegar í staður"
-"þeirra á milli", "fmhfe aa ae", "það á milli"
-"þess efnis", "fahee nhee", "það efni"
-"þess utan", "fahee ae", "það utan"
-"þess vegna", "fahee ae", "það vegna"
-"þess í stað", "fahee ao nkeo", "það í staður"
-"þessa dagana", "fakfo nkfog", "sá dagur"
-"þessa mánuðina", "fakfo nkfog", "sá mánuður"
-"þessa stundina", "faveo nveog", "sá stund"
-"þessar vikurnar", "favfo nvfog", "sá vika"
-"þessi misserin", "fahfo nhfog", "sá misseri"
-"þessi árin", "favfo nvfog", "sá ár"
-"þrisvar sinnum", "aa nhfþ", "þrisvar sinn"
-"þriðja sinni", "lheþsf nheþ", "þriðji sinn"
-"þvert á móti", "lhensf aa aa", "þver á móti"
-"því miður", "faheþ aam", "því miður"
-"þá sömu viku", "faveo fbveo nveo", "sá sami vika"
-"fyrir slysni", "ao nveo", "fyrir slysni"
-
-"á næstunni", "aþ nveþg", "á næsta"
-"á kvöldin", "ao nhfog", "á kvöld"
-"á morgnana", "ao nkfog", "á morgunn"
-"síðan þá", "c c", "síðan þá"
-"að því er fram kom", "aþ faheþ ct aa sfg3eþ", "að sá er fram koma"
-"þessu næst", "faheþ aþ", "þetta næst"
-"sem bráðast", "c", "aae"
-"hvað mest", "aa aae", "hvað mjög"
-"út og suður", "aa c aa", "út og suður"
-
-# "hingað til"
-<<<<<<< HEAD
-"hörðum höndum"
-"eins og gengur og gerist"
-"þvert á móti"
-"hreint út sagt"
-"ævina á enda"
-"að svo stöddu"
-"að þessu sinni"
-"að svo komnu máli"
-"að jafnaði"
-"hratt og vel"
-"allt mitt líf"
-"heilt á litið"
-"fyrir margra hluta sakir"
-"hið allra fyrsta"
-"upp á síðkastið"
-"miklu frekar"
-"allir sem einn"
-"í eitt skipti fyrir öll"
-"í heildina tekið"
-"eftir á að hyggja"
-"að þessu leyti"
-"að því leyti"
-"að ýmsu leyti"
-"að öllu leyti"
-"að litlu leyti"
-"að nokkru leyti"
-"að miklu leyti"
-"að öðru leyti"
-"nokkrum sinnum"
-"mörgum sinnum"
-"öðru sinni"
-"þriðja sinni"
-"hvernig sem fer"
-"hvernig sem fari"
-"hvernig sem færi"
-"satt að segja"
-"merkilegt nokk"
-"skref fyrir skref"
-"allt í allt"
-#"á liðnum árum"
-#"á liðnum árum og áratugum"
-"smátt og smátt"
-"þegar í stað"
-"frá degi til dags"
-"allar götur síðan"
-"lengi vel"
-"síðan þá"
-"að því er fram kom"
-"þessu næst"
-"sem bráðast"
-"fyrir slysni"
-"hvað mest"
-"heils hugar"
-=======
-# "sem sagt"
-# "við svo búið"
-# "í vikunni" # Þetta skemmir 'í Vikunni, spjallþætti Gísla Marteins'
-# "aftur á bak"
-# "allt í lagi"
-# "að nýju"
-# "hér og hvar"
-# "hér og nú"
-# "hér og þar"
-# "og svo framvegis"
-# "til að mynda"
-# "á liðnum árum og áratugum"
-# "á liðnum árum"
->>>>>>> 234c5804
-
- # Hér á eftir eru örfá tilvik þar sem forsetning er á eftir nafnlið;
- # ekki borgar sig að búa til reglu fyrir þetta þar sem
- # hún myndi auka margræðni verulega.
-
-"lögum samkvæmt", "nhfþ aþ", "lög samkvæmt"
-"venju samkvæmt", "nveþ aþ", "venja samkvæmt"
-"eðli máls samkvæmt", "nheþ nhee aþ", "eðli mál samkvæmt"
-"eðli málsins samkvæmt", "nheþ nheeg aþ", "eðli mál samkvæmt"
-"sjálfu sér samkvæmt", "fbheþ fpheþ lheþsf", "sjálfur sig samkvæmur"
-"sjálfum sér samkvæmur", "fbkeþ fpkeþ lkeþsf", "sjálfur sig samkvæmur"
-"sjálfri sér samkvæm", "fbveþ fpveþ lveþsf", "sjálfur sig samkvæmur"
-"sjálfum sér samkvæmir", "fbkfþ fpkfþ lkfþsf", "sjálfur sig samkvæmur"
-"sjálfum sér samkvæmar", "fbvfþ fpvfþ lvfþsf", "sjálfur sig samkvæmur"
-"sjálfum sér samkvæm", "fbhfþ fphfþ lhfþsf", "sjálfur sig samkvæmur"
-"einhverra hluta vegna", "fokfe nkfe ae", "einhver hlutur vegna"
-"þeirra í millum", "fphfe aa ae", "þeir í millum"
-"stafna á milli", "nkfe aa ae", "stafn á milli"
-"stafnanna á milli", "nkfeg aa ae", "stafn á milli"
-"heimshorna á milli", "nhfe aa ae", "heimshorn á milli"
-"heimshornanna á milli", "nhfeg aa ae", "heimshorn á milli"
-
-[disallowed_names]
-
-# Orðmyndir sem eru ekki teknar gildar sem byrjun nafna í því falli sem gefið er
-
-Almarr	 þf þgf ef
-Annarr   þf þgf ef
-Ara      nf
-Án       nf þf
-Ásti     þf þgf ef
-Birnir   þf þgf
-Bjarna   nf
-Elína    þf þgf
-Ernir    þf þgf
-Donaldur þf þgf ef
-Finn	 þf þgf ef
-Fjalarr  þf þgf ef
-Frár 	 þf þgf
-Gerða    þf þgf ef
-Grein    nf þf þgf
-Guðna    nf
-Guðrúnn  þf
-Gunnur   ef
-Harald	 nf
-Heiðarr  þf þgf ef
-Hnikarr  þf þgf ef
-Ísarr    þf þgf ef
-Konráður þf þgf ef
-Kristína þf þgf ef
-Leif     þf þgf ef
-Minning  nf þf þgf ef # Villa í BÍN?
-Oddnýr   þf þgf
-Ormarr   þf þgf ef
-Óttarr   þf þgf ef
-Rögn     ef
-Sali     þf þgf ef
-Sigmund  þf þgf ef
-Sigurð 	 þf þgf ef
-Skúla    nf
-Sólveigur þf þgf
-Steinarr þf þgf ef
-Styrr    þf þgf ef
-Sævarr   þf þgf ef
-Vörður   þgf
-Ýrr      þf þgf ef
-Þórr     þf þgf ef
-Ævarr    þf þgf ef
-Örvarr   þf þgf ef
-
-[meanings]
-
-# Orðmyndir til viðbótar BÍN
-# Form: stofn ordmynd (default = stofn) ordfl fl (default ob) beyging (default -)
-
-þrefalt ao
-fjórfalt ao
-fimmfalt ao
-tífalt ao
-hundraðfalt ao
-þúsundfalt ao
-
-ekkert ao
-margs ao 		# 'ég varð margs vísari'
-ótal ao 		# 'Um jólin koma út ótal bækur'
-skömmu ao 		# 'Skömmu eftir þetta fór ég'
-offari ao 		# 'Ég/þú/hún/þau fóru offari í þessu máli'
-hinsvegar ao
-ennfremur ao
-hvarvetna ao
-kynferðislega ao
-siðferðislega ao # 'siðferðilega' er ao í BÍN og 'siðferðislega' er lo
-vonandi ao 		# 'Vonandi verður þetta lagað áður en skaði hlýst af'
-nokkuð ao 		# 'Ég tel horfurnar vera nokkuð góðar'
-ósköp ao 		# 'Það var ósköp eðlilegt að Jón færi'
-nógu ao 		# 'þau voru orðin nógu stór til að borða sjálf'
-óvenju ao 		# 'hann sagðist hafa spilað óvenju mikið í vor'
-stuttu ao 		# 'Stuttu áður sagðist hann hafa farið út'
-óhindrað ao 	# 'að fjármunir verði fluttir óhindrað úr landi'
-annað ao 		# 'eftir það flutti hann eignir sínar annað'
-umtalsvert ao 	# 'og þannig lækkað rekstrarkostnað umtalsvert'
-öðruvísi ao     # 'að vernda konuna öðruvísi en með nálgunarbanni'
-semsagt ao      # 'hann er semsagt farinn til útlanda'
-utanhúss ao		# 'utanhúss þarf ýmislegt að gera'
-innanhúss ao    # 'hann setti met í kúluvarpi innanhúss'
-óvíða ao        # 'skuldirnar eru óvíða hærri í heiminum'
-ótímabundið ao  # 'kvótunum er úthlutað ótímabundið'
-ýmist ao        # 'ég starfa ýmist með sjúklingum eða alheilbrigðu fólki'
-meðvitað ao     # 'ég tók meðvitað þá ákvörðun að hætta að reykja'
-alvöru ao		# 'sjávarútvegur var eina alvöru útflutningsgreinin'
-#umfram ao       # 'sem ættu umfram eitt prósent hlutafjár'
-
-eins-og st 		# 'einsog ráðherrann orðaði það'
-
-# Upphrópanir
-amen uh
-bless uh
-bravó uh
-bæ uh
-ha uh
-hallelúja uh
-halló uh
-hananú uh
-hæ uh
-húrra uh
-iss uh
-já uh
-jæja uh
-jú uh
-nei uh
-ó uh
-skamm uh
-suss uh
-svei uh
-takk uh
-uss uh
-va uh
-vá uh
-vei uh
-úff uh
-
-
-# Lýsingarorðið 'ritstjórnarlegur' vantar í BÍN
-
-# Lýsingarorðið 'þjóðréttarlegur' vantar í BÍN
-
-# Hinir ýmsu karlar / hinar ýmsu konur / hin ýmsu börn
-
-ýmis	ýmsu	fn	alm	KK-NFFT
-ýmis	ýmsu	fn	alm	KK-ÞFFT
-ýmis	ýmsu	fn	alm	KK-ÞGFFT
-ýmis	ýmsu	fn	alm	KK-EFFT
-ýmis	ýmsu	fn	alm	KVK-NFFT
-ýmis	ýmsu	fn	alm	KVK-ÞFFT
-ýmis	ýmsu	fn	alm	KVK-ÞGFFT
-ýmis	ýmsu	fn	alm	KVK-EFFT
-ýmis	ýmsu	fn	alm	HK-NFFT
-ýmis	ýmsu	fn	alm	HK-ÞFFT
-ýmis	ýmsu	fn	alm	HK-ÞGFFT
-ýmis	ýmsu	fn	alm	HK-EFFT
-
-# Taka á tilfelli þar sem 'kjörinn/kjörin/kjörið'
-# er notað eins og sagnorðið 'kosinn/kosin/kosið'
-# sbr. 'Margrét var kjörin stjórnarformaður'
-# í stað 'kosin', 'valin', 'útnefnd'
-
-kjósa kjörið    so alm GM-SAGNB
-kjósa kjörinn   so alm LHÞT-SB-KK-NFET
-kjósa kjörinn   so alm LHÞT-SB-KK-ÞFET
-kjósa kjörnum   so alm LHÞT-SB-KK-ÞGFET
-kjósa kjörins   so alm LHÞT-SB-KK-EFET
-kjósa kjörnir   so alm LHÞT-SB-KK-NFFT
-kjósa kjörna    so alm LHÞT-SB-KK-ÞFFT
-kjósa kjörnum   so alm LHÞT-SB-KK-ÞGFFT
-kjósa kjörinna  so alm LHÞT-SB-KK-EFFT
-kjósa kjörin    so alm LHÞT-SB-KVK-NFET
-kjósa kjörna    so alm LHÞT-SB-KVK-ÞFET
-kjósa kjörinni  so alm LHÞT-SB-KVK-ÞGFET
-kjósa kjörinnar so alm LHÞT-SB-KVK-EFET
-kjósa kjörnar   so alm LHÞT-SB-KVK-NFFT
-kjósa kjörnar   so alm LHÞT-SB-KVK-ÞFFT
-kjósa kjörnum   so alm LHÞT-SB-KVK-ÞGFFT
-kjósa kjörinna  so alm LHÞT-SB-KVK-EFFT
-kjósa kjörið    so alm LHÞT-SB-HK-NFET
-kjósa kjörið    so alm LHÞT-SB-HK-ÞFET
-kjósa kjörnu    so alm LHÞT-SB-HK-ÞGFET
-kjósa kjörins   so alm LHÞT-SB-HK-EFET
-kjósa kjörin    so alm LHÞT-SB-HK-NFFT
-kjósa kjörin    so alm LHÞT-SB-HK-ÞFFT
-kjósa kjörnum   so alm LHÞT-SB-HK-ÞGFFT
-kjósa kjörinna  so alm LHÞT-SB-HK-EFFT
-
-# Sögnin 'að svífast' er aðeins í miðmynd í BÍN
-
-svífast svifist   so alm GM-SAGNB
-svífast svífðust  so alm GM-VH-ÞT-3P-FT
-svífast svífðust  so alm GM-VH-ÞT-2P-FT
-svífast svífðumst so alm GM-VH-ÞT-1P-FT
-svífast svífðist  so alm GM-VH-ÞT-3P-ET
-svífast svífðist  so alm GM-VH-ÞT-2P-ET
-svífast svífðist  so alm GM-VH-ÞT-1P-ET
-svífast svífist   so alm GM-VH-NT-3P-FT
-svífast svífist   so alm GM-VH-NT-2P-FT
-svífast svífumst  so alm GM-VH-NT-1P-FT
-svífast svífist   so alm GM-VH-NT-3P-ET
-svífast svífist   so alm GM-VH-NT-2P-ET
-svífast svífist   so alm GM-VH-NT-1P-ET
-svífast svifust   so alm GM-FH-ÞT-3P-FT
-svífast svifust   so alm GM-FH-ÞT-2P-FT
-svífast svifumst  so alm GM-FH-ÞT-1P-FT
-svífast sveifst   so alm GM-FH-ÞT-3P-ET
-svífast sveifst   so alm GM-FH-ÞT-2P-ET
-svífast sveifst   so alm GM-FH-ÞT-1P-ET
-svífast svífast   so alm GM-FH-NT-3P-FT
-svífast svífist   so alm GM-FH-NT-2P-FT
-svífast svífumst  so alm GM-FH-NT-1P-FT
-svífast svífst    so alm GM-FH-NT-3P-ET
-svífast svífst    so alm GM-FH-NT-2P-ET
-svífast svífst    so alm GM-FH-NT-1P-ET
-svífast svífast   so alm GM-NH
-
-# Nafnorðið 'gagnsæi' er í BÍN en ekki 'gegnsæi'
-
-gegnsæi gegnsæi     hk alm NFET
-gegnsæi gegnsæið    hk alm NFETgr
-gegnsæi gegnsæi     hk alm ÞFET
-gegnsæi gegnsæið    hk alm ÞFETgr
-gegnsæi gegnsæi     hk alm ÞGFET
-gegnsæi gegnsæinu   hk alm ÞGFETgr
-gegnsæi gegnsæis    hk alm EFET
-gegnsæi gegnsæisins hk alm EFETgr
-
-# Nafnorðið 'hagkvæmni' er í BÍN en ekki 'óhagkvæmni'
-
-ó-hagkvæmni kvk
-ó-sjálfbærni kvk
-ó-kvikur lo
-
-# Nafnorðið 'samgöngumáti' vantar í BÍN
-
-samgöngumáti samgöngumáti      kk alm NFET
-samgöngumáti samgöngumátinn    kk alm NFETgr
-samgöngumáti samgöngumáta      kk alm ÞFET
-samgöngumáti samgöngumátann    kk alm ÞFETgr
-samgöngumáti samgöngumáta      kk alm ÞGFET
-samgöngumáti samgöngumátanum   kk alm ÞGFETgr
-samgöngumáti samgöngumáta      kk alm EFET
-samgöngumáti samgöngumátans    kk alm EFETgr
-
-# 'nettengingar' í fleirtölu vantar í BÍN
-
-nettenging nettengingar     kvk alm NFFT
-nettenging nettengingarnar  kvk alm NFFTgr
-nettenging nettengingar     kvk alm ÞFFT
-nettenging nettengingarnar  kvk alm ÞFFTgr
-nettenging nettengingum     kvk alm ÞGFFT
-nettenging nettengingunum   kvk alm ÞGFFTgr
-nettenging nettenginga      kvk alm EFFT
-nettenging nettenginganna   kvk alm EFFTgr
-
-# 'tilnefningar' í fleirtölu vantar í BÍN
-
-tilnefning tilnefningar     kvk alm NFFT
-tilnefning tilnefningarnar  kvk alm NFFTgr
-tilnefning tilnefningar     kvk alm ÞFFT
-tilnefning tilnefningarnar  kvk alm ÞFFTgr
-tilnefning tilnefningum     kvk alm ÞGFFT
-tilnefning tilnefningunum   kvk alm ÞGFFTgr
-tilnefning tilnefninga      kvk alm EFFT
-tilnefning tilnefninganna   kvk alm EFFTgr
-
-# 'framburðir' í fleirtölu vantar í BÍN
-
-framburður framburðir     kk alm NFFT
-framburður framburðirnir  kk alm NFFTgr
-framburður framburði      kk alm ÞFFT
-framburður framburðina    kk alm ÞFFTgr
-framburður framburðum     kk alm ÞGFFT
-framburður framburðunum   kk alm ÞGFFTgr
-framburður framburða      kk alm EFFT
-framburður framburðanna   kk alm EFFTgr
-
-# 'hið' er aðeins í BÍN sem greinir, ekki sem fornafn
-# Hins vegar eru önnur föll og kyn 'hinn' skráð sem fornöfn
-
-hinn    hið         fn alm HK_ÞFET
-hinn    hið         fn alm HK_NFET
-
-# Algeng stafsetningarvilla - loka augunum fyrir henni ;-)
-
-þessi   þessarra    fn alm KK-EFFT
-þessi   þessarri    fn alm KVK-ÞGFET
-þessi   þessarrar   fn alm KVK-EFET
-þessi   þessarra    fn alm KVK-EFFT
-þessi   þessarra    fn alm HK-EFFT
-
-# 'Facebooksíða' er ekki í BÍN
-
-Facebook-síða kvk
-
-# 'stefndi' og 'ákærði' eru ekki í BÍN sem nafnorð
-
-stefndi		stefndi		kk	alm NFET
-stefndi		stefnda		kk	alm ÞFET
-stefndi 	stefnda		kk	alm ÞGFET
-stefndi     stefnda     kk  alm EFET
-stefndi		stefndu		kk	alm NFFT
-stefndi		stefndu		kk	alm ÞFFT
-stefndi 	stefndu		kk	alm ÞGFFT
-stefndi     stefndu     kk  alm EFFT
-
-ákærði		ákærði		kk	alm	NFET
-ákærði		ákærða		kk	alm	ÞFET
-ákærði		ákærða		kk	alm	ÞGFET
-ákærði		ákærða		kk	alm EFET
-ákærði		ákærðu		kk	alm NFFT
-ákærði		ákærðu		kk	alm ÞFFT
-ákærði		ákærðu		kk	alm ÞGFFT
-ákærði		ákærðu		kk	alm EFFT
-
-# 'Uppvakningur' vantar í BÍN
-
-uppvakningur	uppvakningur	kk	alm NFET
-uppvakningur	uppvakning		kk	alm ÞFET
-uppvakningur	uppvakningi		kk	alm ÞGFET
-uppvakningur	uppvaknings		kk	alm EFET
-uppvakningur	uppvakningar	kk	alm NFFT
-uppvakningur	uppvakninga		kk	alm ÞFFT
-uppvakningur	uppvakningum	kk	alm ÞGFFT
-uppvakningur	uppvakninga		kk	alm EFFT
-
-uppvakningur	uppvakningurinn	kk	alm NFETgr
-uppvakningur	uppvakninginn	kk	alm ÞFETgr
-uppvakningur	uppvakningnum	kk	alm ÞGFETgr
-uppvakningur	uppvakningsins	kk	alm EFETgr
-uppvakningur	uppvakningarnir	kk	alm NFFTgr
-uppvakningur	uppvakningana	kk	alm ÞFFTgr
-uppvakningur	uppvakningunum	kk	alm ÞGFFTgr
-uppvakningur	uppvakninganna	kk	alm EFFTgr
-
-# 'Álitshnekkir' vantar í BÍN
-
-álitshnekkir	álitshnekkir	kk	alm NFET
-álitshnekkir	álitshnekki		kk	alm ÞFET
-álitshnekkir	álitshnekki		kk	alm ÞGFET
-álitshnekkir	álitshnekks		kk	alm EFET
-álitshnekkir	álitshnekkjar	kk	alm EFET2
-álitshnekkir	álitshnekkir	kk	alm NFFT
-álitshnekkir	álitshnekki		kk	alm ÞFFT
-álitshnekkir	álitshnekkjum	kk	alm ÞGFFT
-álitshnekkir	álitshnekkja	kk	alm EFFT
-
-álitshnekkir	álitshnekkirinn	kk	alm NFETgr
-álitshnekkir	álitshnekkinn	kk	alm ÞFETgr
-álitshnekkir	álitshnekknum	kk	alm ÞGFETgr
-álitshnekkir	álitshnekksins	kk	alm EFETgr
-álitshnekkir	álitshnekkjarins	kk	alm EFETgr2
-álitshnekkir	álitshnekkirnir	kk	alm NFFTgr
-álitshnekkir	álitshnekkina	kk	alm ÞFFTgr
-álitshnekkir	álitshnekkjunum	kk	alm ÞGFFTgr
-álitshnekkir	álitshnekkjanna	kk	alm EFFTgr
-
-# 'Milljarðamæringur' vantar í BÍN
-
-milljarðamæringur  milljarðamæringur     kk  alm  NFET
-milljarðamæringur  milljarðamæringurinn  kk  alm  NFETgr
-milljarðamæringur  milljarðamæring       kk  alm  ÞFET
-milljarðamæringur  milljarðamæringinn    kk  alm  ÞFETgr
-milljarðamæringur  milljarðamæringi      kk  alm  ÞGFET
-milljarðamæringur  milljarðamæringnum    kk  alm  ÞGFETgr
-milljarðamæringur  milljarðamærings      kk  alm  EFET
-milljarðamæringur  milljarðamæringsins   kk  alm  EFETgr
-
-milljarðamæringur  milljarðamæringar     kk  alm  NFFT
-milljarðamæringur  milljarðamæringarnir  kk  alm  NFFTgr
-milljarðamæringur  milljarðamæringa      kk  alm  ÞFFT
-milljarðamæringur  milljarðamæringana    kk  alm  ÞFFTgr
-milljarðamæringur  milljarðamæringum     kk  alm  ÞGFFT
-milljarðamæringur  milljarðamæringunum   kk  alm  ÞGFFTgr
-milljarðamæringur  milljarðamæringa      kk  alm  EFFT
-milljarðamæringur  milljarðamæringanna   kk  alm  EFFTgr
-
-# 'íslamisti' vantar í BÍN
-
-íslamisti   íslamistanna   kk  alm  EFFTgr
-íslamisti   íslamista      kk  alm  EFFT
-íslamisti   íslamistunum   kk  alm  ÞGFFTgr
-íslamisti   íslamistum     kk  alm  ÞGFFT
-íslamisti   íslamistana    kk  alm  ÞFFTgr
-íslamisti   íslamista      kk  alm  ÞFFT
-íslamisti   íslamistarnir  kk  alm  NFFTgr
-íslamisti   íslamistar     kk  alm  NFFT
-íslamisti   íslamistans    kk  alm  EFETgr
-íslamisti   íslamista      kk  alm  EFET
-íslamisti   íslamistanum   kk  alm  ÞGFETgr
-íslamisti   íslamista      kk  alm  ÞGFET
-íslamisti   íslamistann    kk  alm  ÞFETgr
-íslamisti   íslamista      kk  alm  ÞFET
-íslamisti   íslamistinn    kk  alm  NFETgr
-íslamisti   íslamisti      kk  alm  NFET
-
-# 'popúlismi' vantar í BÍN (en 'popúlisti' er þar)
-
-popúlismi   popúlismi      kk  alm  NFET
-popúlismi   popúlisma      kk  alm  ÞFET
-popúlismi   popúlisma      kk  alm  ÞGFET
-popúlismi   popúlisma      kk  alm  EFET
-popúlismi   popúlisminn    kk  alm  NFETgr
-popúlismi   popúlismann    kk  alm  ÞFETgr
-popúlismi   popúlismanum   kk  alm  ÞGFETgr
-popúlismi   popúlismans    kk  alm  EFETgr
-
-# 'bissness' vantar í BÍN
-
-bissness 	bissness		kk	alm	NFET
-bissness 	bissness		kk	alm	ÞFET
-bissness 	bissness		kk	alm	ÞGFET
-bissness 	bissness		kk	alm	EFET
-bissness 	bissnessinn		kk	alm	NFETgr
-bissness 	bissnessinn		kk	alm	ÞFETgr
-bissness 	bissnessinum	kk	alm	ÞGFETgr
-bissness 	bissnessins		kk	alm	EFETgr
-
-# 'lækkanir' vantar í fleirtölu - 'hækkanir' eru hins vegar í BÍN
-
-lækkun  	lækkananna    	kvk alm EFFTgr
-lækkun  	lækkana       	kvk alm EFFT
-lækkun  	lækkununum    	kvk alm ÞGFFTgr
-lækkun  	lækkunum      	kvk alm ÞGFFT
-lækkun  	lækkanirnar   	kvk alm ÞFFTgr
-lækkun  	lækkanir      	kvk alm ÞFFT
-lækkun  	lækkanirnar   	kvk alm NFFTgr
-lækkun  	lækkanir      	kvk alm NFFT
-
-# !!! TODO 'ígrundaður' vantar sem lo - er í BÍN sem so lhþt
-# !!! en 'þessi illa ígrundaða ákvörðun' þáttast ekki þar sem lo vantar
-
-# Nafnið 'Hellen' vantar í BÍN
-
-Hellen		Hellen		kvk	ism NFET
-Hellen		Hellen		kvk	ism ÞFET
-Hellen		Hellen		kvk ism	ÞGFET
-Hellen		Hellenar	kvk ism EFET
-
-# Nafnið 'Sema' vantar í BÍN
-
-Sema		Sema		kvk	ism NFET
-Sema		Semu		kvk	ism ÞFET
-Sema		Semu		kvk ism	ÞGFET
-Sema		Semu		kvk ism EFET
-
-# Nafnið 'Eliza' vantar í BÍN
-
-Eliza		Eliza		kvk	ism NFET
-Eliza		Elizu		kvk	ism ÞFET
-Eliza		Elizu		kvk ism	ÞGFET
-Eliza		Elizu		kvk ism EFET
-
-# Nafnið 'Bubbi' vantar í BÍN (!)
-
-Bubbi		Bubbi		kk	ism NFET
-Bubbi		Bubba		kk	ism ÞFET
-Bubbi		Bubba		kk 	ism	ÞGFET
-Bubbi		Bubba		kk 	ism EFET
-
-# 'Líbanon' er stundum notað í eignarfalli ('ég hitti forsætisráðherra Líbanon')
-Líbanon		Líbanon		hk  lönd EFET2
-
-# Bæta við 'Seðlabanki' með stórum staf
-
-Seðlabanki  Seðlabankans   kk  entity  EFETgr
-Seðlabanki  Seðlabanka     kk  entity  EFET
-Seðlabanki  Seðlabankanum  kk  entity  ÞGFETgr
-Seðlabanki  Seðlabanka     kk  entity  ÞGFET
-Seðlabanki  Seðlabankann   kk  entity  ÞFETgr
-Seðlabanki  Seðlabanka     kk  entity  ÞFET
-Seðlabanki  Seðlabankinn   kk  entity  NFETgr
-Seðlabanki  Seðlabanki     kk  entity  NFET
-
-trjágreining  trjágreininganna     kvk  alm  EFFTgr
-trjágreining  trjágreininga        kvk  alm  EFFT
-trjágreining  trjágreiningunum     kvk  alm  ÞGFFTgr
-trjágreining  trjágreiningum       kvk  alm  ÞGFFT
-trjágreining  trjágreiningarnar    kvk  alm  ÞFFTgr
-trjágreining  trjágreiningar       kvk  alm  ÞFFT
-trjágreining  trjágreiningarnar    kvk  alm  NFFTgr
-trjágreining  trjágreiningar       kvk  alm  NFFT
-trjágreining  trjágreiningarinnar  kvk  alm  EFETgr
-trjágreining  trjágreiningar       kvk  alm  EFET
-trjágreining  trjágreiningunni     kvk  alm  ÞGFETgr
-trjágreining  trjágreiningu        kvk  alm  ÞGFET
-trjágreining  trjágreininguna      kvk  alm  ÞFETgr
-trjágreining  trjágreiningu        kvk  alm  ÞFET
-trjágreining  trjágreiningin       kvk  alm  NFETgr
-trjágreining  trjágreining         kvk  alm  NFET
-
-# 'tíst' vantar í fleirtölu
-
-tíst  tíst      hk  alm  NFFT
-tíst  tíst      hk  alm  ÞFFT
-tíst  tístum    hk  alm  ÞGFFT
-tíst  tísta     hk  alm  EFFT
-tíst  tístin    hk  alm  NFFTgr
-tíst  tístin    hk  alm  ÞFFTgr
-tíst  tístunum  hk  alm  ÞGFFTgr
-tíst  tístanna  hk  alm  EFFTgr
-
-# Leyfa 'Ágústar' í eignarfalli
-
-Ágúst		Ágústar		kk 	ism	EFET2
-
-# 'Viðskiptaflétta' er ekki í BÍN og samsetningar-algrímið skilur
-# það sem við-skipt-aflétta
-
-viðskipta-flétta kvk
-
-# Lýsingarorðið "handstýrðu" er til í BÍN og kemur í veg fyrir að
-# sagnorðið sé myndað úr hand+stýrðu
-
-hand-stýra so
-
-# Fleiri samsett orð sem sjálfvirka algrímið skilur ekki rétt
-
-samgöngu-truflun kvk
-samgöngu-slys hk
-samgöngu-yfirvald hk
-tíða-far hk
-Tæ-land hk
-bandaríkja-dalur kk
-kven-leiðtogi kk
-sam-nemandi kk
-koltví-oxíð hk
-augn-rannsókn kvk
-inter-net hk
-heildar-eign kvk
-húsnæðis-kaup hk
-dagskrár-vald hk
-milli-lenda so
-júmbó-þota kvk
-Kópavogs-völlur kk
-#forseta-könnun kvk
-afmælis-kort hk
-íslams-trú kvk
-jarð-minjar kvk
-lím-borði kk
-lýðræðis-kreppa kvk
-tekjuskatts-kerfi hk
-rekstrar-ár hk
-líkams-vöxtur kk
-líkams-virðing kvk
-líkams-rannsókn kvk
-líkams-leit kvk
-augn-förðun kvk
-kven-fyrirlitning kvk
-sím-hlerun kvk
-ríkis-kaup hk
-loftslags-mál hk # Annars skipt sem 'loft-slagsmál' :-)
-augn-samband hk
-fjór-flokkur kk
-fjárfestingar-eign kvk
-uppsjávar-skip hk
-flug-sæti hk
-stjarn-eðlisfræðingur kk
-steik-hús hk
-
-# 'vaxtalækkanir' vantar í BÍN, og 'lækkun' er ekki til í ft
-
-vaxtalækkun vaxtalækkunarinnar kvk alm EFETgr
-vaxtalækkun vaxtalækkunar      kvk alm EFET
-vaxtalækkun vaxtalækkuninni    kvk alm ÞGFETgr
-vaxtalækkun vaxtalækkun        kvk alm ÞGFET
-vaxtalækkun vaxtalækkunina     kvk alm ÞFETgr
-vaxtalækkun vaxtalækkun        kvk alm ÞFET
-vaxtalækkun vaxtalækkunin      kvk alm NFETgr
-vaxtalækkun vaxtalækkun        kvk alm NFET
-
-vaxtalækkun vaxtalækkananna    kvk alm EFFTgr
-vaxtalækkun vaxtalækkana       kvk alm EFFT
-vaxtalækkun vaxtalækkununum    kvk alm ÞGFFTgr
-vaxtalækkun vaxtalækkunum      kvk alm ÞGFFT
-vaxtalækkun vaxtalækkanirnar   kvk alm ÞFFTgr
-vaxtalækkun vaxtalækkanir      kvk alm ÞFFT
-vaxtalækkun vaxtalækkanirnar   kvk alm NFFTgr
-vaxtalækkun vaxtalækkanir      kvk alm NFFT
-
-# 'fráfarandi' vantar í BÍN, sniðmát tekið frá 'afgerandi'
-
-fráfarandi fráfarandi lo alm FSB-KK-NFET
-fráfarandi fráfarandi lo alm FSB-KK-ÞFET
-fráfarandi fráfarandi lo alm FSB-KK-ÞGFET
-fráfarandi fráfarandi lo alm FSB-KK-EFET
-fráfarandi fráfarandi lo alm FSB-KK-NFFT
-fráfarandi fráfarandi lo alm FSB-KK-ÞFFT
-fráfarandi fráfarandi lo alm FSB-KK-ÞGFFT
-fráfarandi fráfarandi lo alm FSB-KK-EFFT
-fráfarandi fráfarandi lo alm FSB-KVK-NFET
-fráfarandi fráfarandi lo alm FSB-KVK-ÞFET
-fráfarandi fráfarandi lo alm FSB-KVK-ÞGFET
-fráfarandi fráfarandi lo alm FSB-KVK-EFET
-fráfarandi fráfarandi lo alm FSB-KVK-NFFT
-fráfarandi fráfarandi lo alm FSB-KVK-ÞFFT
-fráfarandi fráfarandi lo alm FSB-KVK-ÞGFFT
-fráfarandi fráfarandi lo alm FSB-KVK-EFFT
-fráfarandi fráfarandi lo alm FSB-HK-NFET
-fráfarandi fráfarandi lo alm FSB-HK-ÞFET
-fráfarandi fráfarandi lo alm FSB-HK-ÞGFET
-fráfarandi fráfarandi lo alm FSB-HK-EFET
-fráfarandi fráfarandi lo alm FSB-HK-NFFT
-fráfarandi fráfarandi lo alm FSB-HK-ÞFFT
-fráfarandi fráfarandi lo alm FSB-HK-ÞGFFT
-fráfarandi fráfarandi lo alm FSB-HK-EFFT
-fráfarandi fráfarandi lo alm FVB-KK-NFET
-fráfarandi fráfarandi lo alm FVB-KK-ÞFET
-fráfarandi fráfarandi lo alm FVB-KK-ÞGFET
-fráfarandi fráfarandi lo alm FVB-KK-EFET
-fráfarandi fráfarandi lo alm FVB-KK-NFFT
-fráfarandi fráfarandi lo alm FVB-KK-ÞFFT
-fráfarandi fráfarandi lo alm FVB-KK-ÞGFFT
-fráfarandi fráfarandi lo alm FVB-KK-EFFT
-fráfarandi fráfarandi lo alm FVB-KVK-NFET
-fráfarandi fráfarandi lo alm FVB-KVK-ÞFET
-fráfarandi fráfarandi lo alm FVB-KVK-ÞGFET
-fráfarandi fráfarandi lo alm FVB-KVK-EFET
-fráfarandi fráfarandi lo alm FVB-KVK-NFFT
-fráfarandi fráfarandi lo alm FVB-KVK-ÞFFT
-fráfarandi fráfarandi lo alm FVB-KVK-ÞGFFT
-fráfarandi fráfarandi lo alm FVB-KVK-EFFT
-fráfarandi fráfarandi lo alm FVB-HK-NFET
-fráfarandi fráfarandi lo alm FVB-HK-ÞFET
-fráfarandi fráfarandi lo alm FVB-HK-ÞGFET
-fráfarandi fráfarandi lo alm FVB-HK-EFET
-fráfarandi fráfarandi lo alm FVB-HK-NFFT
-fráfarandi fráfarandi lo alm FVB-HK-ÞFFT
-fráfarandi fráfarandi lo alm FVB-HK-ÞGFFT
-fráfarandi fráfarandi lo alm FVB-HK-EFFT
-
-# 'hygðist' er í BÍN en 'hyggðist' er mjög algeng villa
-# sem hér með er horft framhjá
-
-hyggja hyggðist so alm MM-VH-ÞT-3P-ET
-hyggja hyggðist so alm MM-VH-ÞT-2P-ET
-hyggja hyggðist so alm MM-VH-ÞT-1P-ET
-
-
-$include Prefs.conf
-
-$include Names.conf
-
-
-[ambiguous_phrases]
-
-# Einræðing margorða frasa
-
-"var sá" so fn
-"hafa verið" so so
-"hafi verið" so so
-"hefur verið" so so
-# "hafa orðið" so hk
-# "talaði við" so fs # við getur verið ao
-"kaupa inn" so ao
-"býsna stór" ao lo
-"við hefðum" pfn so
-"voru bara" so ao
-"var bara" so ao
-# "verið var að" so so nhm
-# "verið er að" so so nhm
-# "hættu á því" kvk fs fn
-# "hætta á því" kvk fs fn
-"væru settir" so so
-"selja eignir" so kvk
-"svara gagnrýni" so kvk
-"og sárt við lagði" st ao ao so
-"að gera þetta" nhm so fn
-"er þar að" so ao nhm
-"var afar" so ao
-"verðið var" hk so
-"þar búa" ao so
-"sem haldinn verður" st so so
-"sem haldin verður" st so so
-"sem haldið verður" st so so
-"viljað fara" so so
-"láta slag standa" so kk so
-"látið slag standa" so kk so
-"vísa málinu" so hk
-"var bent á" so so ao
-"er bent á" so so ao
-"um síðustu áramót" fs lo hk
-"um síðustu mánaðamót" fs lo hk
-# "með því að" fs fn nhm
-"afskrifa eignir" so kvk
-"keyra bílinn" so kk
-"má nefna" so so
-"taka mið af" so hk fs
-# "verið er að" so so nhm
-"skrifa niður" so ao
-# "á morgnana" fs kk
-# "á kvöldin" fs hk
-# "ofan á" ao fs
-"hafið yfir allan vafa" so fs fn kk
-"stóð sem hæst" so ao ao
-"ekki hafa" ao so
-"ekki í boði" ao fs hk
-"ekki framar" ao ao
-"lúta höfði" so hk
-#"sá er" fn so
-"miðast við" so fs
-# "í veg fyrir" fs kk fs
-"á því sviði" fs fn hk
-"skera úr" so ao
-"rétt fólks" kk hk
-"á ársgrundvelli" fs kk
-"hafi skýrt umboð" so lo hk
-"hefur skýrt umboð" so lo hk
-"hafa skýrt umboð" so lo hk
-"er við hlið" so fs hk
-"að snúa við" nhm so ao
-"á pari" fs hk
-"á þurrt" fs lo
-"á þurru" fs lo
-"sá fjöldi" fn kk
-"hafi átt" so so
-"hafir átt" so so
-"hafa átt" so so
-"hefur átt" so so
-"hefði átt" so so
-"hefðir átt" so so
-"hefðu átt" so so
-"hefðum átt" so so
-#"nýta sér" so abfn
-"var búið til" so so ao
-"vísan stuðning" lo kk
-"bætti við" so ao
-"um borð" fs hk
-#"bjóða út" so ao
-#"á borð við" fs hk fs
-"að leggja niður" nhm so ao
-"dýr húsgögn" lo hk
-#"var lokið við" so so fs
-"gat um" so ao
-"reyndi á" so ao
-"verst urðu úti" ao so ao
-"draga úr" so ao
-"með nóg af" ao ao fs
-"hafa eftir sér" so fs abfn
-# "var fljót að" so lo nhm
-"get orðið" so so
-"geta orðið" so so
-"getið orðið" so so
-"getum orðið" so so
-"getur orðið" so so
-"standa til boða" so fs hk
-"stóð til boða" so fs hk
-"stæði til boða" so fs hk
-"upp úr sauð" ao ao so
-"skammt vestan" ao ao
-"skammt austan" ao ao
-"skammt norðan" ao ao
-"skammt sunnan" ao ao
-"hóf leikinn" so kk
-"að fram fari" st ao so
-"heim í hérað" ao fs hk
-"hvert einasta skipti" fn ao hk
-"sé fyrir hendi" so fs kvk
-"er fyrir hendi" so fs kvk
-"væri fyrir hendi" so fs kvk
-"yrði fyrir hendi" so fs kvk
-"á ári hverju" fs hk fn
-"um áratugaskeið" fs hk
-"um árabil" fs hk
-"var þar á ferð" so ao fs kvk
-"er þar á ferð" so ao fs kvk
-"á liðnum árum" fs lo hk
-"þeim ber" fn so 	# Ath.! Það virkar ekki að hafa pfn hér
-"honum ber" pfn so
-"henni ber" pfn so
-"því ber" fn so		# Ath.! Það virkar ekki að hafa pfn hér
-"á twitter" fs hk
-"á facebook" fs hk
-"á instagram" fs hk
-"þvert á flokkslínur" ao fs kvk
-"sjálfstætt starfandi" ao so
-"kemur skýrt fram" so ao ao
-"á íslandi" fs hk
-"fór vel" so ao
-"fór ekki vel" so ao ao
-"fer vel" so ao
-"fer ekki vel" so ao ao
-"fari vel" so ao
-"fari ekki vel" so ao ao
-"kveður á um" so ao fs
-"kemur ekki til mála" so ao fs hk
-"kom ekki til mála" so ao fs hk
-"kæmi ekki til mála" so ao fs hk
-"á þá lund" fs fn kvk
-"nema þá helst" st ao ao
-"að mun" fs kk
-"taka við sér" so fs abfn
-"setið á sér" so fs abfn
-"teygja úr sér" so fs abfn
-
-# Include word indexing spec
-
-$include Index.conf
-
-# Þar með er því lokið
-
+
+# Reynir: Natural language processing for Icelandic
+
+# Copyright (C) 2017 Miðeind ehf.
+
+#
+# Main.conf
+#
+# Main grammar and parser configuration settings
+# This file is included in Reynir.conf
+#
+
+# Forsetningar
+
+[prepositions]
+
+að         þgf
+af         þgf # !!! út af
+alltað     þgf
+andspænis  þgf
+andstætt   þgf
+auk        ef
+austan     ef
+austanundir þf
+á          þf
+á          þgf
+án         ef
+árla       ef
+ásamt      þgf
+bak        þgf
+eftir      þf
+eftir      þgf
+fjarri     þgf
+fjær       þgf
+fram       þf
+framhjá    þgf
+framundir  þf # 'framundir kvöld munu björgunarsveitir aðstoða fólk'
+frá        þgf
+fyrir      þf # !!! þrátt fyrir
+fyrir      þgf
+gagnstætt  þgf
+gagnvart   þgf
+gegn       þgf
+gegnt      þgf
+gegnum     þf # !!! í gegnum
+handa      þgf
+handan     ef
+hjá        þgf
+inn        þf # !!! inn að
+innan      ef
+innanundir þf
+í          þf
+í          þgf
+jafnframt  þgf
+jafnhliða  þgf
+kring      þgf # !!! í kring
+kringum    þf # !!! í kringum
+með        þf # !!! með á, með í
+með        þgf
+meðal      ef
+meðfram    þgf
+meður      þgf
+milli      ef ft # Tekur nafnlið í fleirtölu
+millum     ef ft # !!! í millum
+mót        þgf
+móti       þgf # !!! á móti
+nálægt     þgf
+neðan      ef  # !!! fyrir neðan
+niður      þf
+norðan     ef
+nær        þgf
+nærri      þgf
+næst       þgf
+næstum     nf
+#of
+ofan       ef
+ofar       þgf # 'ofar hverri kröfu'
+óháð       þgf # 'hefðu alltaf greitt óháð nauðasamningi'
+ólíkt      þgf # 'þeir fá enga styrki ólíkt frambjóðendum til þings'
+órafjarri  þgf
+sakir      ef
+samanber   þf  # 'samanber yfirlýsingu ríkisstjórnarinnar frá 3. júní'
+samfara    þgf
+samhliða   þgf
+samkvæmt   þgf
+sammála    þgf
+samskipa   þgf
+samstíga   þgf
+samtímis   þgf
+sem        nf # 'í krafti stöðu minnar sem leikhússtjóri'
+sem        þf # 'margir hafa hvatt mig til að bjóða mig fram sem forseta Íslands'
+#síðan
+síðla      ef
+snemma     ef
+sunnan     ef
+sökum      ef
+til        ef
+#tráss      
+um         nf # um þrjátíu húslengdir
+um         þf
+umfram     þf
+umhverfis  þf
+undan      þgf # !!! á undan
+undir      þf
+undir      þgf
+upp        þf # !!! upp á
+uppá       þf # Ekki í BÍN
+utan       ef
+úr         þgf # !!! upp úr
+út         þf
+útundan    þgf
+varðandi   þf # 'Ég hef ekki tjáð mig varðandi málið'
+vegna      ef
+vestan     ef
+við        þf  # !!! utan við
+við        þgf # Hard-coded in reducer.py to have less priority than við + þf
+yfir       þf
+yfir       þgf # yfir honum var helgisvipur
+
+
+$include Abbrev.conf
+
+
+[static_phrases]
+
+meaning = kk si -
+"m"
+"km"
+"mm"
+"cm"
+"sm"
+"fm"
+"ltr"
+"dl"
+"cl"
+"ml"
+
+meaning = hk si -
+"g"
+"gr"
+"kg"
+"mg"
+"μg"
+
+meaning = kvk si -
+"klst"
+"msk" # Matskeið
+"tsk" # Teskeið
+
+meaning = hk alm -
+
+"Vodafone"
+"WOW air"
+"Wow air"
+
+"hf"
+"ehf"
+"ohf"
+"slf"
+"slhf"
+"sf"
+
+meaning = kvk alm -
+
+"Tortóla"
+
+"Rás 1"
+"Rás 2"
+"Stöð 2"
+
+"Airbus 320"
+"Airbus 380"
+"Airbus A320"
+"Airbus A380"
+"Airbus A 320"
+"Airbus A 380"
+"Boeing 737"
+"Boeing 757"
+"Boeing 767"
+"Boeing 787"
+
+meaning = kvk alm EFET
+
+"Rásar 1"
+"Rásar 2"
+"Stöðvar 2"
+"Tortólu"
+
+meaning = kk erl -
+
+"Credit Suisse"
+"iPhone"
+
+meaning = hk erl -
+
+"Windows 7"
+"Windows 8"
+"Windows 10"
+
+"facebook"
+"twitter"
+"tweet"
+"instagram"
+"google"
+"microsoft"
+"vimeo"
+"snapchat"
+
+"Guantanamo"
+"Apple"
+"Ferrari"
+"Volkswagen"
+"Porsche"
+"Peugeot"
+"Ford"
+"Toyota"
+
+"The Guardian"
+"Guardian"
+"Süddeutsche Zeitung"
+"Reykjavik Media"
+
+"Alabama"
+"Alaska"
+"Arizona"
+"Arkansas"
+"California"
+"Colorado"
+"Connecticut"
+"Delaware"
+"District of Columnbia"
+"Florida"
+"Georgia"
+"Hawaii"
+"Idaho"
+"Illinois"
+"Indiana"
+"Iowa"
+"Kansas"
+"Kentucky"
+"Louisiana"
+"Maine"
+"Maryland"
+"Massachusetts"
+"Michigan"
+"Minnesota"
+"Mississippi"
+"Missouri"
+"Montana"
+"Nebraska"
+"Nevada"
+"New Hampshire"
+"New Jersey"
+"New Mexico"
+#"New York"
+"North Carolina"
+"North Dakota"
+"Ohio"
+"Oklahoma"
+"Oregon"
+"Pennsylvania"
+"Rhode Island"
+"South Carolina"
+"South Dakota"
+"Tennessee"
+"Texas"
+"Utah"
+"Vermont"
+"Virginia"
+#"Washington"
+"West Virginia"
+"Wisconsin"
+"Wyoming"
+
+"Sri Lanka"
+"Guernsey"
+
+"Arsenal" # Forðast "Arsen-alur" :-)
+
+# Það sem merkt er með 'nafn' passar við 'person' lauf
+
+meaning = kk nafn -
+
+"Barack Obama"
+"Francois Hollande"
+"François Hollande"
+"David Cameron"
+"George Bush"
+"Ronald Reagan"
+"Bill Clinton"
+"Winston Churchill"
+"Helmut Schmidt"
+"Konrad Adenauer"
+"Helmut Kohl"
+"Jacques Delors"
+"Charles de Gaulle"
+"de Gaulle"
+"Bernie Sanders"
+"Ted Cruz"
+"Marco Rubio"
+"Donald Trump"
+"Boris Johnson"
+"George Osborne"
+"Mike Pence"
+
+meaning = kk nafn EFET
+
+"Camerons"
+"Reagans"
+"Trumps"
+
+meaning = kvk nafn -
+
+"Hillary Clinton"
+"Christine Lagarde"
+"Angela Merkel"
+"Nicola Sturgeon"
+
+meaning = kvk nafn EFET
+
+"Clintons"
+"Merkels"
+
+meaning = kk erl -
+
+"Shannon" # Flugvöllur á Írlandi
+"Logan" # Boston
+"Kastrup" # Kaupmannahöfn
+"Fornebu" # Oslo
+"Gardemoen" # Oslo
+"Arlanda" # Stokkhólmur
+"Schiphol" # Amsterdam
+"Heathrow" # London
+"Stansted" # London
+"Gatwick" # London
+"Tegel" # Berlín
+"Tempelhof" # Berlín
+"Orly" # París
+"La Guardia" # New York
+"Newark" # New York
+
+meaning = kvk erl -
+
+# "Amsterdam" # er í BÍN
+"Bangkok"
+# "Berlín" # er í BÍN
+"Bern"
+"Billund"
+"Bonn"
+"Boston"
+"Brussel"
+"Cambridge"
+"Cupertino"
+"Dublin"
+"Frankfurt"
+"Genf" # er ekki í BÍN
+"Glasgow"
+"Haag"
+"Hanoi"
+"Helsinki"
+"Houston"
+"Kensington"
+"Lesbos"
+"Limerick"
+"Lissabon"
+"London"
+"Los Angeles"
+"Madrid"
+"Manhattan"
+"Mallorca"
+"Mallorka"
+"Minneapolis"
+"Munchen"
+"München"
+"New York"
+"Norfolk"
+"Pyongyang"
+"Redmond"
+"Rio de Janeiro"
+"Rotterdam"
+"San Francisco"
+"Seattle"
+"Stuttgart"
+"Tenerife"
+"Tokyo"
+"Washington"
+"Zurich"
+"Zürich"
+
+meaning = st frasi -
+
+# "svo og"
+# "án þess"
+# "eða hvort"
+# "þar á meðal"
+# "þrátt fyrir"
+# "svo virðist sem"
+# "áður en"
+# "fyrr en"
+
+"líkt og", "lhensf c", "líkur og"
+"hvort heldur sem", "c aam c", "hvort heldur sem"
+"jafnvel þótt", "aa c", "jafnvel þótt"
+"þrátt fyrir að", "aa aa c", "þrátt fyrir að"
+"láta líta svo út að", "sng sng aa aa c", "láta líta svo út að"
+"láta líta út fyrir að", "sng sng aa aa c", "láta líta út fyrir að"
+
+meaning = ao frasi -
+
+"af og til", "aa c aa", "af og til"
+"aftur og aftur", "aa c aa", "aftur og aftur"
+"aftur á móti", "aa aa aa", "aftur á mót"
+"alla tíð", "foveo nveo", "allur tíð"
+"alla vega", "fokfo nkfo", "allur vegur"
+"allar götur síðan", "fovfo nvfo aa", "allur gata síðan"
+"allir sem einn", "nkfn c pken", "allur sem einn"
+"alls ekki", "aa aa", "alls ekki"
+"alls staðar", "fohee nkee", "allur staður"
+"allt að því", "fohen aþ fmheþ", "allur að það"
+"allt mitt líf", "foheo feheo nheo", "allur minn líf"
+"allt of", "aa aa", "allt of"
+"allt í allt", "fohen ao foheo", "allur í allur"
+"allt í einu", "fohen aþ foheþ", "allur í einn"
+"annars staðar", "fohee nkee", "annar staður"
+"annars vegar", "fohee nkee", "annar vegur"
+"auk þess", "ae fmhee", "auk það"
+"að auki", "aa aa", "að auki"
+"að jafnaði", "aþ nkeþ", "að jafnaði"
+"að litlu leyti", "aþ lheþsf nheþ", "að líill leyti"
+"að lokum", "aþ nhfþ", "að lok"
+"að miklu leyti", "aþ lheþsf nheþ", "að mikill leyti"
+"að minnsta kosti", "aþ lkeþve nkeþ", "að lítill kostur"
+"að nokkru leyti", "aþ faheþ nheþ", "að nokkur leyti"
+"að sjálfsögðu", "aþ lheþsf", "að sjálfsagður"
+"að svo komnu máli", "aþ aa lheþvf nheþ", "að svo kominn mál"
+"að svo stöddu", "aþ aa lheþsf", "að svo staddur"
+"að undanförnu", "aþ lheþvf", "að undanfarinn"
+"að vísu", "aþ lheþsf", "að vís"
+"að óbreyttu", "aþ lheþvf", "að óbreyttur"
+"að óþörfu", "aþ lheþvf", "að óþarfur"
+"að öllu leyti", "aþ faheþ nheþ", "að allur leyti"
+"að öðru leyti", "aþ lheþsf nheþ", "að annar leyti"
+"að ýmsu leyti", "aþ faheþ nheþ", "að ýmis leyti"
+"að þessu leyti", "aþ faheþ nheþ", "að þessi leyti"
+"að þessu sinni", "aþ faheþ nheþ", "að þessi sinni"
+"að því leyti", "aþ faheþ nheþ", "að sá leyti"
+"blátt áfram", "lhensf aa", "blár áfram"
+"dag eftir dag", "nkeo ao nkeo", "dagur eftir dagur"
+"degi fyrr", "nkeþ aam", "dagur snemma"
+"degi síðar", "nkeþ aam", "dagur síðar"
+"ef til vill", "c aa sfg3en", "ef til vilja"
+"eftir á að hyggja", "aa aa cn sng", "eftir á að hyggja"
+"eigi fyrr", "aa aam", "eigi snemma"
+"eigi síðar", "aa aam", "eigi síðar"
+"einhvern veginn", "fokeo nkeog", "einhver vegur"
+"einhvers staðar", "fokee nkee", "einhver staður"
+"einna helst", "phfe aae", "einn heldur"
+"eins konar", "pkee nkee", "einn konar"
+"eins og gengur og gerist", "aa c sfg3en c sfm3en", "eins og ganga og gera"
+"eins og til stóð", "lhenof c aa sfg3eþ", "eins og til standa"
+"eins og áður er getið", "aa c aa sfg3en sþghen", "eins og áður vera geta"
+"einu sinni", "pheþ nheþ", "einn sinn"
+"eitt sinn", "pheo nheo", "einn sinn"
+"ekki síst", "aa aam", "ekki síður"
+"en ella", "c aa", "en ella"
+"engan veginn", "fokeo nkeog", "enginn vegur"
+"engu að síður", "foheþ aa aam", "enginn að síður"
+"enn einu sinni", "aa pheo nheo", "enn einn sinn"
+"fjórum sinnum", "tfhfþ nhfþ", "fjórir sinn"
+"frá degi til dags", "aþ nkeþ ae nkee", "frá dagur til dagur"
+"frá árum áður", "aþ nhfþ aam", "frá ár áður"
+"frá í fyrra", "aa aþ lheþvm", "frá í fyrra"
+"fyrir margra hluta sakir", "ao lkfesf nkfe nvfo", "fyrir margur hlutur sök"
+"fyrst og fremst", "aae c aae", "snemma og fremri"
+"heilt á litið", "lhensf aa ssg", "heill á líta"
+"heilu og höldnu", "lheþsf c lheþsf", "heill og haldinn"
+"hins vegar", "fakee nkee", "hinn vegur"
+"hið allra fyrsta", "ghen fohfe lhenvf", "hinn allur fyrstur"
+"hið minnsta", "ghen lhenvm", "hinn lítill"
+"hratt og vel", "aa c aa", "hratt og vel"
+"hreint út sagt", "lhensf aa ssg", "hreinn út segja"
+"hvar sem er", "aa c sfg3en", "hvar sem er"
+"hvernig sem fari", "aa c svg3en", "hvernig sem fara"
+"hvernig sem fer", "aa c sfg3en", "hvernig sem fara"
+"hvernig sem færi", "aa c svg3eþ", "hvernig sem fara"
+"hvorki af eða á", "c aa c aa", "hvorki af eða á"
+"hvorki af né á", "c aa c aa", "hvorki af né á"
+"hvorki fyrr né síðar", "c aam c aam", "hvorki snemma né síðar"
+"hvort eð er", "c c sfg3en", "hvort eð vera"
+"hvort sem er", "c c sfg3en", "hvort sem vera"
+"hér að neðan", "aa aa aa", "hér að neðan"
+"hér fyrir ofan", "aa aa aa", "hér að ofan"
+"hér um bil", "aa ao nheo", "hér um bil"
+"hér á eftir", "aa aa aa", "hér á eftir"
+"hörðum höndum", "lvfþsf nvfþ", "harður hönd"
+"innan skamms", "ae lkeesf", "innan skammur"
+"jafnt og þétt", "aa c aa", "jafnt og þétt"
+"kvölds og morgna", "nhee c nkfe", "kvöld og morgunn"
+"lengi vel", "aa aa", "lengi vel"
+"líku líkt", "lheþsf lhensf", "líkur líkur"
+"lítið sem ekkert", "lhensf c fohen", "lítill sem enginn"
+"meira að segja", "lheovm cn sng", "mikill að segja"
+"meira segja", "lheovm sng", "mikill segja"
+"merkilegt nokk", "lhensf aa", "merkilegur nokk"
+"meðal annars", "ae fohee", "meðal annar"
+"miklu frekar", "lheþsf aam", "mikill frekar"
+"mánuði fyrr", "nkeþ aam", "mánuður snemma"
+"mánuði síðar", "nkeþ aam", "mánuður síðar"
+"mörgum sinnum", "lhfþsf nhfþ", "margur sinn"
+"nokkru fyrr", "fohen aam", "nokkur snemma"
+"nokkru seinna", "foheþ aam", "nokkur seinna"
+"nokkru sinni", "foheþ nheþ", "nokkur sinn"
+"nokkrum sinnum", "lhfþsf nhfþ", "nokkur sinn"
+"nokkurn veginn", "fokeo nkeo", "nokkur vegur"
+"nánar tiltekið", "aam lhensf", "náið tiltekinn"
+"nóta bene", "e e", "nóta bene"
+"nú síðdegis", "aa aa", "nú síðdegis"
+"of langt", "aa lhensf", "of langur"
+"of stutt", "aa lhensf", "of stutt"
+"sama dag", "fbkeo nkeo", "sami dagur"
+"sama kvöld", "fbheo nheo", "sami kvöld"
+"sama morgun", "fbkeo nkeo", "sami morgunn"
+"sama mánuð", "fbkeo nkeo", "sami mánuður"
+"sama ár", "fbheo nheo", "sami ár"
+"samt sem áður", "fbhen c aam", "samur sem áður"
+"satt að segja", "lhensf cn sng", "sannur að segja"
+"sem allra fyrst", "c fokfe aae", "sem allra snemma"
+"sem betur fer", "c aam sfg3en", "sem vel fara"
+"sem fyrr segir", "c aam sfg3en", "sem snemma segja"
+"sem um ræðir", "c aa sfg3en", "sem um ræða"
+"skref fyrir skref", "nhen ao nheo", "skref fyrir skref"
+"skömmu seinna", "lheþsf aam", "skammur seint"
+"smám saman", "aam aa", "smátt saman"
+"smátt og smátt", "lhensf c lhensf", "smár og smár"
+"spjörunum úr", "nvfþg aþ", "spjör úr"
+"svo fljótt sem verða má", "aa aa c sng sfg3en","svo fljótur sem verða mega"
+"svo gott sem", "aa lhensf c", "svo góður sem"
+"svo nokkrar séu nefndar", "aa fovfn svg3fn sþgvfn", "svo nokkur vera nefna"
+"svo nokkrir séu nefndir", "aa fokfn svg3fn sþgkfn","svo nokkur vera nefna"
+"svo nokkur séu nefnd", "aa fohfn svg3fn sþghfn","svo nokkur vera nefna"
+"sér í lagi", "fpkeþ aþ nheþ", "sig í lag"
+"sí og æ", "aa c aa", "sí og æ"
+"sín á milli", "fehfo aa ao", "sinn á milli"
+"síður en svo", "aam c aa", "síður en svo"
+"sömu viku", "fbveo nveo", "sami vika"
+"til baka", "aa aa", "til baka"
+"til dæmis", "ae nhee", "til dæmi"
+"til lengri tíma litið", "ae lkeevm nkee ssg", "til langur tími líta"
+"til og frá", "aa c aa", "til og frá"
+"til skamms tíma", "ae lkeesf nkee", "til skammur tími" 
+"til skemmri tíma litið", "ae lkeevm nkee ssg", "til skammur tíma líta"
+"tvisvar sinnum", "aa nhfþ", "tvisvar sinn"
+"um helgina", "ao nveog", "um helgi"
+"um leið", "ao nveo", "um leið"
+"um það bil", "ao faheo nheo", "um það bil"
+"upp á síðkastið", "aa ao nheog", "upp á síðkast"
+"viku fyrr", "nveþ aam", "vika snemma"
+"viku síðar", "nveþ aam", "vika síðar"
+"við ofurefli að etja", "ao nheo cn sng", "við ofurefli að etja"
+"við og við", "aa c aa", "við og við"
+"vítt og breitt", "aa c aa", "vítt og breitt"
+"á hinn bóginn", "ao fakeo nkeog", "á hinn bógur"
+"á meðan", "aa aa", "á meðan"
+"á morgun", "ao nkeo", "á morgunn"
+"á ný", "aa aa", "á ný"
+"á sama tíma", "aþ fbkeþ nkeþ", "á sami tími"
+"á stundum", "aþ nvfþ", "á stund"
+"ári fyrr", "nheþ aam", "ár snemma"
+"ári síðar", "nheþ aam", "ár síðar"
+"áður fyrr", "aam aam", "áður snemma"
+"ævina á enda", "nveog ao nkeo", "ævi á endi"
+"í allan dag", "ao lkeovf nkeo", "í allur dagur"
+"í allan morgun", "ao lkeovf nkeo", "í allur morgunn"
+"í allt kvöld", "ao lheovf nheo", "í allur kvöld"
+"í annað sinn", "fo foheo nheo", "í annar sinn"
+"í burtu", "aa aa", "í burtu"
+"í dag", "ao nkeo", "í dagur"
+"í eitt skipti fyrir öll", "ao pheo nheo ao fohfo", "í einn skipti fyrir allur"
+"í fyrra", "aa aa", "í fyrra"
+"í fyrradag", "ao nkeo", "í fyrridagur"
+"í fyrrakvöld", "ao nveo", "í fyrrakvöld"
+"í fyrsta sinn", "fo lheosf nheo", "í fyrstur sinn"
+"í gegn", "aa aa", "í gegn"
+"í gær", "aa aa", "í gær"
+"í kvöld", "ao nheo", "í kvöld"
+"í gærkvöldi", "aþ nheþ", "í gærkvöld"
+"í gærkvöld", "ao nheo", "í gærkvöld"
+"í gærmorgun", "ao nkeo", "í gærmorgunn"
+"í heildina tekið", "ao nveo ssg", "í heild taka"
+"í hvívetna", "aþ foheþ", "í hvívetna"
+"í morgun", "ao nkeo", "í morgunn"
+"í hádeginu", "aþ nheþg", "í hádegi"
+"í senn", "aa aa", "í senn"
+"í síðasta sinn", "fo lheosf nheo", "í síðastur sinn"
+"í sömu viku", "aþ fbveþ nveþ", "í sami vika"
+"í ár", "ao nheo", "í ár"
+"í það minnsta", "ao faheo lheove", "í það lítill"
+"í þetta sinn", "fo faheo nheo", "í þessi sinn"
+"í þriðja sinn", "fo lheosf nheo", "í þriðji sinn"
+"öllu heldur", "foheþ aam", "allur heldur"
+"öðru hverju", "foheþ foheþ", "annar hver"
+"öðru hvoru", "foheþ foheþ", "annar hvor"
+"öðru sinni", "foheþ nheþ", "annar sinn"
+"þann sama dag", "fakeo fbkeo nkeo", "sá sami dagur"
+"þann sama morgun", "fakeo fbkeo nkeo", "sá sami morgunn"
+"þann sama mánuð", "fakeo fbkeo nkeo", "sá sami mánuður"
+"þar af leiðandi", "aa aa slg", "þar af leiða"
+"þar að auki", "aa aa aa", "þar að auki"
+"þar að lútandi", "aa aa slg", "þar að lúta"
+"þar á milli", "aa aa aa", "þar á milli"
+"það sama kvöld", "faheo fmheo nheo", "sá sami kvöld"
+"það sama ár", "faheo fmheo nheo", "sá sami ár"
+"það sem af er", "fmhen c aa sfg3en", "það sem af er"
+"þegar í stað", "aa ao nkeo", "þegar í staður"
+"þeirra á milli", "fmhfe aa ae", "það á milli"
+"þess efnis", "fahee nhee", "það efni"
+"þess utan", "fahee ae", "það utan"
+"þess vegna", "fahee ae", "það vegna"
+"þess í stað", "fahee ao nkeo", "það í staður"
+"þessa dagana", "fakfo nkfog", "sá dagur"
+"þessa mánuðina", "fakfo nkfog", "sá mánuður"
+"þessa stundina", "faveo nveog", "sá stund"
+"þessar vikurnar", "favfo nvfog", "sá vika"
+"þessi misserin", "fahfo nhfog", "sá misseri"
+"þessi árin", "favfo nvfog", "sá ár"
+"þrisvar sinnum", "aa nhfþ", "þrisvar sinn"
+"þriðja sinni", "lheþsf nheþ", "þriðji sinn"
+"þvert á móti", "lhensf aa aa", "þver á móti"
+"því miður", "faheþ aam", "því miður"
+"þá sömu viku", "faveo fbveo nveo", "sá sami vika"
+"fyrir slysni", "ao nveo", "fyrir slysni"
+
+"á næstunni", "aþ nveþg", "á næsta"
+"á kvöldin", "ao nhfog", "á kvöld"
+"á morgnana", "ao nkfog", "á morgunn"
+"síðan þá", "c c", "síðan þá"
+"að því er fram kom", "aþ faheþ ct aa sfg3eþ", "að sá er fram koma"
+"þessu næst", "faheþ aþ", "þetta næst"
+"sem bráðast", "c", "aae"
+"hvað mest", "aa aae", "hvað mjög"
+"út og suður", "aa c aa", "út og suður"
+"heils hugar", "lkeesf nkee", "heill hugur"
+
+ # Hér á eftir eru örfá tilvik þar sem forsetning er á eftir nafnlið;
+ # ekki borgar sig að búa til reglu fyrir þetta þar sem
+ # hún myndi auka margræðni verulega.
+
+"lögum samkvæmt", "nhfþ aþ", "lög samkvæmt"
+"venju samkvæmt", "nveþ aþ", "venja samkvæmt"
+"eðli máls samkvæmt", "nheþ nhee aþ", "eðli mál samkvæmt"
+"eðli málsins samkvæmt", "nheþ nheeg aþ", "eðli mál samkvæmt"
+"sjálfu sér samkvæmt", "fbheþ fpheþ lheþsf", "sjálfur sig samkvæmur"
+"sjálfum sér samkvæmur", "fbkeþ fpkeþ lkeþsf", "sjálfur sig samkvæmur"
+"sjálfri sér samkvæm", "fbveþ fpveþ lveþsf", "sjálfur sig samkvæmur"
+"sjálfum sér samkvæmir", "fbkfþ fpkfþ lkfþsf", "sjálfur sig samkvæmur"
+"sjálfum sér samkvæmar", "fbvfþ fpvfþ lvfþsf", "sjálfur sig samkvæmur"
+"sjálfum sér samkvæm", "fbhfþ fphfþ lhfþsf", "sjálfur sig samkvæmur"
+"einhverra hluta vegna", "fokfe nkfe ae", "einhver hlutur vegna"
+"þeirra í millum", "fphfe aa ae", "þeir í millum"
+"stafna á milli", "nkfe aa ae", "stafn á milli"
+"stafnanna á milli", "nkfeg aa ae", "stafn á milli"
+"heimshorna á milli", "nhfe aa ae", "heimshorn á milli"
+"heimshornanna á milli", "nhfeg aa ae", "heimshorn á milli"
+
+[disallowed_names]
+
+# Orðmyndir sem eru ekki teknar gildar sem byrjun nafna í því falli sem gefið er
+
+Almarr	 þf þgf ef
+Annarr   þf þgf ef
+Ara      nf
+Án       nf þf
+Ásti     þf þgf ef
+Birnir   þf þgf
+Bjarna   nf
+Elína    þf þgf
+Ernir    þf þgf
+Donaldur þf þgf ef
+Finn	 þf þgf ef
+Fjalarr  þf þgf ef
+Frár 	 þf þgf
+Gerða    þf þgf ef
+Grein    nf þf þgf
+Guðna    nf
+Guðrúnn  þf
+Gunnur   ef
+Harald	 nf
+Heiðarr  þf þgf ef
+Hnikarr  þf þgf ef
+Ísarr    þf þgf ef
+Konráður þf þgf ef
+Kristína þf þgf ef
+Leif     þf þgf ef
+Minning  nf þf þgf ef # Villa í BÍN?
+Oddnýr   þf þgf
+Ormarr   þf þgf ef
+Óttarr   þf þgf ef
+Rögn     ef
+Sali     þf þgf ef
+Sigmund  þf þgf ef
+Sigurð 	 þf þgf ef
+Skúla    nf
+Sólveigur þf þgf
+Steinarr þf þgf ef
+Styrr    þf þgf ef
+Sævarr   þf þgf ef
+Vörður   þgf
+Ýrr      þf þgf ef
+Þórr     þf þgf ef
+Ævarr    þf þgf ef
+Örvarr   þf þgf ef
+
+[meanings]
+
+# Orðmyndir til viðbótar BÍN
+# Form: stofn ordmynd (default = stofn) ordfl fl (default ob) beyging (default -)
+
+þrefalt ao
+fjórfalt ao
+fimmfalt ao
+tífalt ao
+hundraðfalt ao
+þúsundfalt ao
+
+ekkert ao
+margs ao 		# 'ég varð margs vísari'
+ótal ao 		# 'Um jólin koma út ótal bækur'
+skömmu ao 		# 'Skömmu eftir þetta fór ég'
+offari ao 		# 'Ég/þú/hún/þau fóru offari í þessu máli'
+hinsvegar ao
+ennfremur ao
+hvarvetna ao
+kynferðislega ao
+siðferðislega ao # 'siðferðilega' er ao í BÍN og 'siðferðislega' er lo
+vonandi ao 		# 'Vonandi verður þetta lagað áður en skaði hlýst af'
+nokkuð ao 		# 'Ég tel horfurnar vera nokkuð góðar'
+ósköp ao 		# 'Það var ósköp eðlilegt að Jón færi'
+nógu ao 		# 'þau voru orðin nógu stór til að borða sjálf'
+óvenju ao 		# 'hann sagðist hafa spilað óvenju mikið í vor'
+stuttu ao 		# 'Stuttu áður sagðist hann hafa farið út'
+óhindrað ao 	# 'að fjármunir verði fluttir óhindrað úr landi'
+annað ao 		# 'eftir það flutti hann eignir sínar annað'
+umtalsvert ao 	# 'og þannig lækkað rekstrarkostnað umtalsvert'
+öðruvísi ao     # 'að vernda konuna öðruvísi en með nálgunarbanni'
+semsagt ao      # 'hann er semsagt farinn til útlanda'
+utanhúss ao		# 'utanhúss þarf ýmislegt að gera'
+innanhúss ao    # 'hann setti met í kúluvarpi innanhúss'
+óvíða ao        # 'skuldirnar eru óvíða hærri í heiminum'
+ótímabundið ao  # 'kvótunum er úthlutað ótímabundið'
+ýmist ao        # 'ég starfa ýmist með sjúklingum eða alheilbrigðu fólki'
+meðvitað ao     # 'ég tók meðvitað þá ákvörðun að hætta að reykja'
+alvöru ao		# 'sjávarútvegur var eina alvöru útflutningsgreinin'
+#umfram ao       # 'sem ættu umfram eitt prósent hlutafjár'
+
+eins-og st 		# 'einsog ráðherrann orðaði það'
+
+# Upphrópanir
+amen uh
+bless uh
+bravó uh
+bæ uh
+ha uh
+hallelúja uh
+halló uh
+hananú uh
+hæ uh
+húrra uh
+iss uh
+já uh
+jæja uh
+jú uh
+nei uh
+ó uh
+skamm uh
+suss uh
+svei uh
+takk uh
+uss uh
+va uh
+vá uh
+vei uh
+úff uh
+
+
+# Lýsingarorðið 'ritstjórnarlegur' vantar í BÍN
+
+# Lýsingarorðið 'þjóðréttarlegur' vantar í BÍN
+
+# Hinir ýmsu karlar / hinar ýmsu konur / hin ýmsu börn
+
+ýmis	ýmsu	fn	alm	KK-NFFT
+ýmis	ýmsu	fn	alm	KK-ÞFFT
+ýmis	ýmsu	fn	alm	KK-ÞGFFT
+ýmis	ýmsu	fn	alm	KK-EFFT
+ýmis	ýmsu	fn	alm	KVK-NFFT
+ýmis	ýmsu	fn	alm	KVK-ÞFFT
+ýmis	ýmsu	fn	alm	KVK-ÞGFFT
+ýmis	ýmsu	fn	alm	KVK-EFFT
+ýmis	ýmsu	fn	alm	HK-NFFT
+ýmis	ýmsu	fn	alm	HK-ÞFFT
+ýmis	ýmsu	fn	alm	HK-ÞGFFT
+ýmis	ýmsu	fn	alm	HK-EFFT
+
+# Taka á tilfelli þar sem 'kjörinn/kjörin/kjörið'
+# er notað eins og sagnorðið 'kosinn/kosin/kosið'
+# sbr. 'Margrét var kjörin stjórnarformaður'
+# í stað 'kosin', 'valin', 'útnefnd'
+
+kjósa kjörið    so alm GM-SAGNB
+kjósa kjörinn   so alm LHÞT-SB-KK-NFET
+kjósa kjörinn   so alm LHÞT-SB-KK-ÞFET
+kjósa kjörnum   so alm LHÞT-SB-KK-ÞGFET
+kjósa kjörins   so alm LHÞT-SB-KK-EFET
+kjósa kjörnir   so alm LHÞT-SB-KK-NFFT
+kjósa kjörna    so alm LHÞT-SB-KK-ÞFFT
+kjósa kjörnum   so alm LHÞT-SB-KK-ÞGFFT
+kjósa kjörinna  so alm LHÞT-SB-KK-EFFT
+kjósa kjörin    so alm LHÞT-SB-KVK-NFET
+kjósa kjörna    so alm LHÞT-SB-KVK-ÞFET
+kjósa kjörinni  so alm LHÞT-SB-KVK-ÞGFET
+kjósa kjörinnar so alm LHÞT-SB-KVK-EFET
+kjósa kjörnar   so alm LHÞT-SB-KVK-NFFT
+kjósa kjörnar   so alm LHÞT-SB-KVK-ÞFFT
+kjósa kjörnum   so alm LHÞT-SB-KVK-ÞGFFT
+kjósa kjörinna  so alm LHÞT-SB-KVK-EFFT
+kjósa kjörið    so alm LHÞT-SB-HK-NFET
+kjósa kjörið    so alm LHÞT-SB-HK-ÞFET
+kjósa kjörnu    so alm LHÞT-SB-HK-ÞGFET
+kjósa kjörins   so alm LHÞT-SB-HK-EFET
+kjósa kjörin    so alm LHÞT-SB-HK-NFFT
+kjósa kjörin    so alm LHÞT-SB-HK-ÞFFT
+kjósa kjörnum   so alm LHÞT-SB-HK-ÞGFFT
+kjósa kjörinna  so alm LHÞT-SB-HK-EFFT
+
+# Sögnin 'að svífast' er aðeins í miðmynd í BÍN
+
+svífast svifist   so alm GM-SAGNB
+svífast svífðust  so alm GM-VH-ÞT-3P-FT
+svífast svífðust  so alm GM-VH-ÞT-2P-FT
+svífast svífðumst so alm GM-VH-ÞT-1P-FT
+svífast svífðist  so alm GM-VH-ÞT-3P-ET
+svífast svífðist  so alm GM-VH-ÞT-2P-ET
+svífast svífðist  so alm GM-VH-ÞT-1P-ET
+svífast svífist   so alm GM-VH-NT-3P-FT
+svífast svífist   so alm GM-VH-NT-2P-FT
+svífast svífumst  so alm GM-VH-NT-1P-FT
+svífast svífist   so alm GM-VH-NT-3P-ET
+svífast svífist   so alm GM-VH-NT-2P-ET
+svífast svífist   so alm GM-VH-NT-1P-ET
+svífast svifust   so alm GM-FH-ÞT-3P-FT
+svífast svifust   so alm GM-FH-ÞT-2P-FT
+svífast svifumst  so alm GM-FH-ÞT-1P-FT
+svífast sveifst   so alm GM-FH-ÞT-3P-ET
+svífast sveifst   so alm GM-FH-ÞT-2P-ET
+svífast sveifst   so alm GM-FH-ÞT-1P-ET
+svífast svífast   so alm GM-FH-NT-3P-FT
+svífast svífist   so alm GM-FH-NT-2P-FT
+svífast svífumst  so alm GM-FH-NT-1P-FT
+svífast svífst    so alm GM-FH-NT-3P-ET
+svífast svífst    so alm GM-FH-NT-2P-ET
+svífast svífst    so alm GM-FH-NT-1P-ET
+svífast svífast   so alm GM-NH
+
+# Nafnorðið 'gagnsæi' er í BÍN en ekki 'gegnsæi'
+
+gegnsæi gegnsæi     hk alm NFET
+gegnsæi gegnsæið    hk alm NFETgr
+gegnsæi gegnsæi     hk alm ÞFET
+gegnsæi gegnsæið    hk alm ÞFETgr
+gegnsæi gegnsæi     hk alm ÞGFET
+gegnsæi gegnsæinu   hk alm ÞGFETgr
+gegnsæi gegnsæis    hk alm EFET
+gegnsæi gegnsæisins hk alm EFETgr
+
+# Nafnorðið 'hagkvæmni' er í BÍN en ekki 'óhagkvæmni'
+
+ó-hagkvæmni kvk
+ó-sjálfbærni kvk
+ó-kvikur lo
+
+# Nafnorðið 'samgöngumáti' vantar í BÍN
+
+samgöngumáti samgöngumáti      kk alm NFET
+samgöngumáti samgöngumátinn    kk alm NFETgr
+samgöngumáti samgöngumáta      kk alm ÞFET
+samgöngumáti samgöngumátann    kk alm ÞFETgr
+samgöngumáti samgöngumáta      kk alm ÞGFET
+samgöngumáti samgöngumátanum   kk alm ÞGFETgr
+samgöngumáti samgöngumáta      kk alm EFET
+samgöngumáti samgöngumátans    kk alm EFETgr
+
+# 'nettengingar' í fleirtölu vantar í BÍN
+
+nettenging nettengingar     kvk alm NFFT
+nettenging nettengingarnar  kvk alm NFFTgr
+nettenging nettengingar     kvk alm ÞFFT
+nettenging nettengingarnar  kvk alm ÞFFTgr
+nettenging nettengingum     kvk alm ÞGFFT
+nettenging nettengingunum   kvk alm ÞGFFTgr
+nettenging nettenginga      kvk alm EFFT
+nettenging nettenginganna   kvk alm EFFTgr
+
+# 'tilnefningar' í fleirtölu vantar í BÍN
+
+tilnefning tilnefningar     kvk alm NFFT
+tilnefning tilnefningarnar  kvk alm NFFTgr
+tilnefning tilnefningar     kvk alm ÞFFT
+tilnefning tilnefningarnar  kvk alm ÞFFTgr
+tilnefning tilnefningum     kvk alm ÞGFFT
+tilnefning tilnefningunum   kvk alm ÞGFFTgr
+tilnefning tilnefninga      kvk alm EFFT
+tilnefning tilnefninganna   kvk alm EFFTgr
+
+# 'framburðir' í fleirtölu vantar í BÍN
+
+framburður framburðir     kk alm NFFT
+framburður framburðirnir  kk alm NFFTgr
+framburður framburði      kk alm ÞFFT
+framburður framburðina    kk alm ÞFFTgr
+framburður framburðum     kk alm ÞGFFT
+framburður framburðunum   kk alm ÞGFFTgr
+framburður framburða      kk alm EFFT
+framburður framburðanna   kk alm EFFTgr
+
+# 'hið' er aðeins í BÍN sem greinir, ekki sem fornafn
+# Hins vegar eru önnur föll og kyn 'hinn' skráð sem fornöfn
+
+hinn    hið         fn alm HK_ÞFET
+hinn    hið         fn alm HK_NFET
+
+# Algeng stafsetningarvilla - loka augunum fyrir henni ;-)
+
+þessi   þessarra    fn alm KK-EFFT
+þessi   þessarri    fn alm KVK-ÞGFET
+þessi   þessarrar   fn alm KVK-EFET
+þessi   þessarra    fn alm KVK-EFFT
+þessi   þessarra    fn alm HK-EFFT
+
+# 'Facebooksíða' er ekki í BÍN
+
+Facebook-síða kvk
+
+# 'stefndi' og 'ákærði' eru ekki í BÍN sem nafnorð
+
+stefndi		stefndi		kk	alm NFET
+stefndi		stefnda		kk	alm ÞFET
+stefndi 	stefnda		kk	alm ÞGFET
+stefndi     stefnda     kk  alm EFET
+stefndi		stefndu		kk	alm NFFT
+stefndi		stefndu		kk	alm ÞFFT
+stefndi 	stefndu		kk	alm ÞGFFT
+stefndi     stefndu     kk  alm EFFT
+
+ákærði		ákærði		kk	alm	NFET
+ákærði		ákærða		kk	alm	ÞFET
+ákærði		ákærða		kk	alm	ÞGFET
+ákærði		ákærða		kk	alm EFET
+ákærði		ákærðu		kk	alm NFFT
+ákærði		ákærðu		kk	alm ÞFFT
+ákærði		ákærðu		kk	alm ÞGFFT
+ákærði		ákærðu		kk	alm EFFT
+
+# 'Uppvakningur' vantar í BÍN
+
+uppvakningur	uppvakningur	kk	alm NFET
+uppvakningur	uppvakning		kk	alm ÞFET
+uppvakningur	uppvakningi		kk	alm ÞGFET
+uppvakningur	uppvaknings		kk	alm EFET
+uppvakningur	uppvakningar	kk	alm NFFT
+uppvakningur	uppvakninga		kk	alm ÞFFT
+uppvakningur	uppvakningum	kk	alm ÞGFFT
+uppvakningur	uppvakninga		kk	alm EFFT
+
+uppvakningur	uppvakningurinn	kk	alm NFETgr
+uppvakningur	uppvakninginn	kk	alm ÞFETgr
+uppvakningur	uppvakningnum	kk	alm ÞGFETgr
+uppvakningur	uppvakningsins	kk	alm EFETgr
+uppvakningur	uppvakningarnir	kk	alm NFFTgr
+uppvakningur	uppvakningana	kk	alm ÞFFTgr
+uppvakningur	uppvakningunum	kk	alm ÞGFFTgr
+uppvakningur	uppvakninganna	kk	alm EFFTgr
+
+# 'Álitshnekkir' vantar í BÍN
+
+álitshnekkir	álitshnekkir	kk	alm NFET
+álitshnekkir	álitshnekki		kk	alm ÞFET
+álitshnekkir	álitshnekki		kk	alm ÞGFET
+álitshnekkir	álitshnekks		kk	alm EFET
+álitshnekkir	álitshnekkjar	kk	alm EFET2
+álitshnekkir	álitshnekkir	kk	alm NFFT
+álitshnekkir	álitshnekki		kk	alm ÞFFT
+álitshnekkir	álitshnekkjum	kk	alm ÞGFFT
+álitshnekkir	álitshnekkja	kk	alm EFFT
+
+álitshnekkir	álitshnekkirinn	kk	alm NFETgr
+álitshnekkir	álitshnekkinn	kk	alm ÞFETgr
+álitshnekkir	álitshnekknum	kk	alm ÞGFETgr
+álitshnekkir	álitshnekksins	kk	alm EFETgr
+álitshnekkir	álitshnekkjarins	kk	alm EFETgr2
+álitshnekkir	álitshnekkirnir	kk	alm NFFTgr
+álitshnekkir	álitshnekkina	kk	alm ÞFFTgr
+álitshnekkir	álitshnekkjunum	kk	alm ÞGFFTgr
+álitshnekkir	álitshnekkjanna	kk	alm EFFTgr
+
+# 'Milljarðamæringur' vantar í BÍN
+
+milljarðamæringur  milljarðamæringur     kk  alm  NFET
+milljarðamæringur  milljarðamæringurinn  kk  alm  NFETgr
+milljarðamæringur  milljarðamæring       kk  alm  ÞFET
+milljarðamæringur  milljarðamæringinn    kk  alm  ÞFETgr
+milljarðamæringur  milljarðamæringi      kk  alm  ÞGFET
+milljarðamæringur  milljarðamæringnum    kk  alm  ÞGFETgr
+milljarðamæringur  milljarðamærings      kk  alm  EFET
+milljarðamæringur  milljarðamæringsins   kk  alm  EFETgr
+
+milljarðamæringur  milljarðamæringar     kk  alm  NFFT
+milljarðamæringur  milljarðamæringarnir  kk  alm  NFFTgr
+milljarðamæringur  milljarðamæringa      kk  alm  ÞFFT
+milljarðamæringur  milljarðamæringana    kk  alm  ÞFFTgr
+milljarðamæringur  milljarðamæringum     kk  alm  ÞGFFT
+milljarðamæringur  milljarðamæringunum   kk  alm  ÞGFFTgr
+milljarðamæringur  milljarðamæringa      kk  alm  EFFT
+milljarðamæringur  milljarðamæringanna   kk  alm  EFFTgr
+
+# 'íslamisti' vantar í BÍN
+
+íslamisti   íslamistanna   kk  alm  EFFTgr
+íslamisti   íslamista      kk  alm  EFFT
+íslamisti   íslamistunum   kk  alm  ÞGFFTgr
+íslamisti   íslamistum     kk  alm  ÞGFFT
+íslamisti   íslamistana    kk  alm  ÞFFTgr
+íslamisti   íslamista      kk  alm  ÞFFT
+íslamisti   íslamistarnir  kk  alm  NFFTgr
+íslamisti   íslamistar     kk  alm  NFFT
+íslamisti   íslamistans    kk  alm  EFETgr
+íslamisti   íslamista      kk  alm  EFET
+íslamisti   íslamistanum   kk  alm  ÞGFETgr
+íslamisti   íslamista      kk  alm  ÞGFET
+íslamisti   íslamistann    kk  alm  ÞFETgr
+íslamisti   íslamista      kk  alm  ÞFET
+íslamisti   íslamistinn    kk  alm  NFETgr
+íslamisti   íslamisti      kk  alm  NFET
+
+# 'popúlismi' vantar í BÍN (en 'popúlisti' er þar)
+
+popúlismi   popúlismi      kk  alm  NFET
+popúlismi   popúlisma      kk  alm  ÞFET
+popúlismi   popúlisma      kk  alm  ÞGFET
+popúlismi   popúlisma      kk  alm  EFET
+popúlismi   popúlisminn    kk  alm  NFETgr
+popúlismi   popúlismann    kk  alm  ÞFETgr
+popúlismi   popúlismanum   kk  alm  ÞGFETgr
+popúlismi   popúlismans    kk  alm  EFETgr
+
+# 'bissness' vantar í BÍN
+
+bissness 	bissness		kk	alm	NFET
+bissness 	bissness		kk	alm	ÞFET
+bissness 	bissness		kk	alm	ÞGFET
+bissness 	bissness		kk	alm	EFET
+bissness 	bissnessinn		kk	alm	NFETgr
+bissness 	bissnessinn		kk	alm	ÞFETgr
+bissness 	bissnessinum	kk	alm	ÞGFETgr
+bissness 	bissnessins		kk	alm	EFETgr
+
+# 'lækkanir' vantar í fleirtölu - 'hækkanir' eru hins vegar í BÍN
+
+lækkun  	lækkananna    	kvk alm EFFTgr
+lækkun  	lækkana       	kvk alm EFFT
+lækkun  	lækkununum    	kvk alm ÞGFFTgr
+lækkun  	lækkunum      	kvk alm ÞGFFT
+lækkun  	lækkanirnar   	kvk alm ÞFFTgr
+lækkun  	lækkanir      	kvk alm ÞFFT
+lækkun  	lækkanirnar   	kvk alm NFFTgr
+lækkun  	lækkanir      	kvk alm NFFT
+
+# !!! TODO 'ígrundaður' vantar sem lo - er í BÍN sem so lhþt
+# !!! en 'þessi illa ígrundaða ákvörðun' þáttast ekki þar sem lo vantar
+
+# Nafnið 'Hellen' vantar í BÍN
+
+Hellen		Hellen		kvk	ism NFET
+Hellen		Hellen		kvk	ism ÞFET
+Hellen		Hellen		kvk ism	ÞGFET
+Hellen		Hellenar	kvk ism EFET
+
+# Nafnið 'Sema' vantar í BÍN
+
+Sema		Sema		kvk	ism NFET
+Sema		Semu		kvk	ism ÞFET
+Sema		Semu		kvk ism	ÞGFET
+Sema		Semu		kvk ism EFET
+
+# Nafnið 'Eliza' vantar í BÍN
+
+Eliza		Eliza		kvk	ism NFET
+Eliza		Elizu		kvk	ism ÞFET
+Eliza		Elizu		kvk ism	ÞGFET
+Eliza		Elizu		kvk ism EFET
+
+# Nafnið 'Bubbi' vantar í BÍN (!)
+
+Bubbi		Bubbi		kk	ism NFET
+Bubbi		Bubba		kk	ism ÞFET
+Bubbi		Bubba		kk 	ism	ÞGFET
+Bubbi		Bubba		kk 	ism EFET
+
+# 'Líbanon' er stundum notað í eignarfalli ('ég hitti forsætisráðherra Líbanon')
+Líbanon		Líbanon		hk  lönd EFET2
+
+# Bæta við 'Seðlabanki' með stórum staf
+
+Seðlabanki  Seðlabankans   kk  entity  EFETgr
+Seðlabanki  Seðlabanka     kk  entity  EFET
+Seðlabanki  Seðlabankanum  kk  entity  ÞGFETgr
+Seðlabanki  Seðlabanka     kk  entity  ÞGFET
+Seðlabanki  Seðlabankann   kk  entity  ÞFETgr
+Seðlabanki  Seðlabanka     kk  entity  ÞFET
+Seðlabanki  Seðlabankinn   kk  entity  NFETgr
+Seðlabanki  Seðlabanki     kk  entity  NFET
+
+trjágreining  trjágreininganna     kvk  alm  EFFTgr
+trjágreining  trjágreininga        kvk  alm  EFFT
+trjágreining  trjágreiningunum     kvk  alm  ÞGFFTgr
+trjágreining  trjágreiningum       kvk  alm  ÞGFFT
+trjágreining  trjágreiningarnar    kvk  alm  ÞFFTgr
+trjágreining  trjágreiningar       kvk  alm  ÞFFT
+trjágreining  trjágreiningarnar    kvk  alm  NFFTgr
+trjágreining  trjágreiningar       kvk  alm  NFFT
+trjágreining  trjágreiningarinnar  kvk  alm  EFETgr
+trjágreining  trjágreiningar       kvk  alm  EFET
+trjágreining  trjágreiningunni     kvk  alm  ÞGFETgr
+trjágreining  trjágreiningu        kvk  alm  ÞGFET
+trjágreining  trjágreininguna      kvk  alm  ÞFETgr
+trjágreining  trjágreiningu        kvk  alm  ÞFET
+trjágreining  trjágreiningin       kvk  alm  NFETgr
+trjágreining  trjágreining         kvk  alm  NFET
+
+# 'tíst' vantar í fleirtölu
+
+tíst  tíst      hk  alm  NFFT
+tíst  tíst      hk  alm  ÞFFT
+tíst  tístum    hk  alm  ÞGFFT
+tíst  tísta     hk  alm  EFFT
+tíst  tístin    hk  alm  NFFTgr
+tíst  tístin    hk  alm  ÞFFTgr
+tíst  tístunum  hk  alm  ÞGFFTgr
+tíst  tístanna  hk  alm  EFFTgr
+
+# Leyfa 'Ágústar' í eignarfalli
+
+Ágúst		Ágústar		kk 	ism	EFET2
+
+# 'Viðskiptaflétta' er ekki í BÍN og samsetningar-algrímið skilur
+# það sem við-skipt-aflétta
+
+viðskipta-flétta kvk
+
+# Lýsingarorðið "handstýrðu" er til í BÍN og kemur í veg fyrir að
+# sagnorðið sé myndað úr hand+stýrðu
+
+hand-stýra so
+
+# Fleiri samsett orð sem sjálfvirka algrímið skilur ekki rétt
+
+samgöngu-truflun kvk
+samgöngu-slys hk
+samgöngu-yfirvald hk
+tíða-far hk
+Tæ-land hk
+bandaríkja-dalur kk
+kven-leiðtogi kk
+sam-nemandi kk
+koltví-oxíð hk
+augn-rannsókn kvk
+inter-net hk
+heildar-eign kvk
+húsnæðis-kaup hk
+dagskrár-vald hk
+milli-lenda so
+júmbó-þota kvk
+Kópavogs-völlur kk
+#forseta-könnun kvk
+afmælis-kort hk
+íslams-trú kvk
+jarð-minjar kvk
+lím-borði kk
+lýðræðis-kreppa kvk
+tekjuskatts-kerfi hk
+rekstrar-ár hk
+líkams-vöxtur kk
+líkams-virðing kvk
+líkams-rannsókn kvk
+líkams-leit kvk
+augn-förðun kvk
+kven-fyrirlitning kvk
+sím-hlerun kvk
+ríkis-kaup hk
+loftslags-mál hk # Annars skipt sem 'loft-slagsmál' :-)
+augn-samband hk
+fjór-flokkur kk
+fjárfestingar-eign kvk
+uppsjávar-skip hk
+flug-sæti hk
+stjarn-eðlisfræðingur kk
+steik-hús hk
+
+# 'vaxtalækkanir' vantar í BÍN, og 'lækkun' er ekki til í ft
+
+vaxtalækkun vaxtalækkunarinnar kvk alm EFETgr
+vaxtalækkun vaxtalækkunar      kvk alm EFET
+vaxtalækkun vaxtalækkuninni    kvk alm ÞGFETgr
+vaxtalækkun vaxtalækkun        kvk alm ÞGFET
+vaxtalækkun vaxtalækkunina     kvk alm ÞFETgr
+vaxtalækkun vaxtalækkun        kvk alm ÞFET
+vaxtalækkun vaxtalækkunin      kvk alm NFETgr
+vaxtalækkun vaxtalækkun        kvk alm NFET
+
+vaxtalækkun vaxtalækkananna    kvk alm EFFTgr
+vaxtalækkun vaxtalækkana       kvk alm EFFT
+vaxtalækkun vaxtalækkununum    kvk alm ÞGFFTgr
+vaxtalækkun vaxtalækkunum      kvk alm ÞGFFT
+vaxtalækkun vaxtalækkanirnar   kvk alm ÞFFTgr
+vaxtalækkun vaxtalækkanir      kvk alm ÞFFT
+vaxtalækkun vaxtalækkanirnar   kvk alm NFFTgr
+vaxtalækkun vaxtalækkanir      kvk alm NFFT
+
+# 'fráfarandi' vantar í BÍN, sniðmát tekið frá 'afgerandi'
+
+fráfarandi fráfarandi lo alm FSB-KK-NFET
+fráfarandi fráfarandi lo alm FSB-KK-ÞFET
+fráfarandi fráfarandi lo alm FSB-KK-ÞGFET
+fráfarandi fráfarandi lo alm FSB-KK-EFET
+fráfarandi fráfarandi lo alm FSB-KK-NFFT
+fráfarandi fráfarandi lo alm FSB-KK-ÞFFT
+fráfarandi fráfarandi lo alm FSB-KK-ÞGFFT
+fráfarandi fráfarandi lo alm FSB-KK-EFFT
+fráfarandi fráfarandi lo alm FSB-KVK-NFET
+fráfarandi fráfarandi lo alm FSB-KVK-ÞFET
+fráfarandi fráfarandi lo alm FSB-KVK-ÞGFET
+fráfarandi fráfarandi lo alm FSB-KVK-EFET
+fráfarandi fráfarandi lo alm FSB-KVK-NFFT
+fráfarandi fráfarandi lo alm FSB-KVK-ÞFFT
+fráfarandi fráfarandi lo alm FSB-KVK-ÞGFFT
+fráfarandi fráfarandi lo alm FSB-KVK-EFFT
+fráfarandi fráfarandi lo alm FSB-HK-NFET
+fráfarandi fráfarandi lo alm FSB-HK-ÞFET
+fráfarandi fráfarandi lo alm FSB-HK-ÞGFET
+fráfarandi fráfarandi lo alm FSB-HK-EFET
+fráfarandi fráfarandi lo alm FSB-HK-NFFT
+fráfarandi fráfarandi lo alm FSB-HK-ÞFFT
+fráfarandi fráfarandi lo alm FSB-HK-ÞGFFT
+fráfarandi fráfarandi lo alm FSB-HK-EFFT
+fráfarandi fráfarandi lo alm FVB-KK-NFET
+fráfarandi fráfarandi lo alm FVB-KK-ÞFET
+fráfarandi fráfarandi lo alm FVB-KK-ÞGFET
+fráfarandi fráfarandi lo alm FVB-KK-EFET
+fráfarandi fráfarandi lo alm FVB-KK-NFFT
+fráfarandi fráfarandi lo alm FVB-KK-ÞFFT
+fráfarandi fráfarandi lo alm FVB-KK-ÞGFFT
+fráfarandi fráfarandi lo alm FVB-KK-EFFT
+fráfarandi fráfarandi lo alm FVB-KVK-NFET
+fráfarandi fráfarandi lo alm FVB-KVK-ÞFET
+fráfarandi fráfarandi lo alm FVB-KVK-ÞGFET
+fráfarandi fráfarandi lo alm FVB-KVK-EFET
+fráfarandi fráfarandi lo alm FVB-KVK-NFFT
+fráfarandi fráfarandi lo alm FVB-KVK-ÞFFT
+fráfarandi fráfarandi lo alm FVB-KVK-ÞGFFT
+fráfarandi fráfarandi lo alm FVB-KVK-EFFT
+fráfarandi fráfarandi lo alm FVB-HK-NFET
+fráfarandi fráfarandi lo alm FVB-HK-ÞFET
+fráfarandi fráfarandi lo alm FVB-HK-ÞGFET
+fráfarandi fráfarandi lo alm FVB-HK-EFET
+fráfarandi fráfarandi lo alm FVB-HK-NFFT
+fráfarandi fráfarandi lo alm FVB-HK-ÞFFT
+fráfarandi fráfarandi lo alm FVB-HK-ÞGFFT
+fráfarandi fráfarandi lo alm FVB-HK-EFFT
+
+# 'hygðist' er í BÍN en 'hyggðist' er mjög algeng villa
+# sem hér með er horft framhjá
+
+hyggja hyggðist so alm MM-VH-ÞT-3P-ET
+hyggja hyggðist so alm MM-VH-ÞT-2P-ET
+hyggja hyggðist so alm MM-VH-ÞT-1P-ET
+
+
+$include Prefs.conf
+
+$include Names.conf
+
+
+[ambiguous_phrases]
+
+# Einræðing margorða frasa
+
+"var sá" so fn
+"hafa verið" so so
+"hafi verið" so so
+"hefur verið" so so
+# "hafa orðið" so hk
+# "talaði við" so fs # við getur verið ao
+"kaupa inn" so ao
+"býsna stór" ao lo
+"við hefðum" pfn so
+"voru bara" so ao
+"var bara" so ao
+# "verið var að" so so nhm
+# "verið er að" so so nhm
+# "hættu á því" kvk fs fn
+# "hætta á því" kvk fs fn
+"væru settir" so so
+"selja eignir" so kvk
+"svara gagnrýni" so kvk
+"og sárt við lagði" st ao ao so
+"að gera þetta" nhm so fn
+"er þar að" so ao nhm
+"var afar" so ao
+"verðið var" hk so
+"þar búa" ao so
+"sem haldinn verður" st so so
+"sem haldin verður" st so so
+"sem haldið verður" st so so
+"viljað fara" so so
+"láta slag standa" so kk so
+"látið slag standa" so kk so
+"vísa málinu" so hk
+"var bent á" so so ao
+"er bent á" so so ao
+"um síðustu áramót" fs lo hk
+"um síðustu mánaðamót" fs lo hk
+# "með því að" fs fn nhm
+"afskrifa eignir" so kvk
+"keyra bílinn" so kk
+"má nefna" so so
+"taka mið af" so hk fs
+# "verið er að" so so nhm
+"skrifa niður" so ao
+# "á morgnana" fs kk
+# "á kvöldin" fs hk
+# "ofan á" ao fs
+"hafið yfir allan vafa" so fs fn kk
+"stóð sem hæst" so ao ao
+"ekki hafa" ao so
+"ekki í boði" ao fs hk
+"ekki framar" ao ao
+"lúta höfði" so hk
+#"sá er" fn so
+"miðast við" so fs
+# "í veg fyrir" fs kk fs
+"á því sviði" fs fn hk
+"skera úr" so ao
+"rétt fólks" kk hk
+"á ársgrundvelli" fs kk
+"hafi skýrt umboð" so lo hk
+"hefur skýrt umboð" so lo hk
+"hafa skýrt umboð" so lo hk
+"er við hlið" so fs hk
+"að snúa við" nhm so ao
+"á pari" fs hk
+"á þurrt" fs lo
+"á þurru" fs lo
+"sá fjöldi" fn kk
+"hafi átt" so so
+"hafir átt" so so
+"hafa átt" so so
+"hefur átt" so so
+"hefði átt" so so
+"hefðir átt" so so
+"hefðu átt" so so
+"hefðum átt" so so
+#"nýta sér" so abfn
+"var búið til" so so ao
+"vísan stuðning" lo kk
+"bætti við" so ao
+"um borð" fs hk
+#"bjóða út" so ao
+#"á borð við" fs hk fs
+"að leggja niður" nhm so ao
+"dýr húsgögn" lo hk
+#"var lokið við" so so fs
+"gat um" so ao
+"reyndi á" so ao
+"verst urðu úti" ao so ao
+"draga úr" so ao
+"með nóg af" ao ao fs
+"hafa eftir sér" so fs abfn
+# "var fljót að" so lo nhm
+"get orðið" so so
+"geta orðið" so so
+"getið orðið" so so
+"getum orðið" so so
+"getur orðið" so so
+"standa til boða" so fs hk
+"stóð til boða" so fs hk
+"stæði til boða" so fs hk
+"upp úr sauð" ao ao so
+"skammt vestan" ao ao
+"skammt austan" ao ao
+"skammt norðan" ao ao
+"skammt sunnan" ao ao
+"hóf leikinn" so kk
+"að fram fari" st ao so
+"heim í hérað" ao fs hk
+"hvert einasta skipti" fn ao hk
+"sé fyrir hendi" so fs kvk
+"er fyrir hendi" so fs kvk
+"væri fyrir hendi" so fs kvk
+"yrði fyrir hendi" so fs kvk
+"á ári hverju" fs hk fn
+"um áratugaskeið" fs hk
+"um árabil" fs hk
+"var þar á ferð" so ao fs kvk
+"er þar á ferð" so ao fs kvk
+"á liðnum árum" fs lo hk
+"þeim ber" fn so 	# Ath.! Það virkar ekki að hafa pfn hér
+"honum ber" pfn so
+"henni ber" pfn so
+"því ber" fn so		# Ath.! Það virkar ekki að hafa pfn hér
+"á twitter" fs hk
+"á facebook" fs hk
+"á instagram" fs hk
+"þvert á flokkslínur" ao fs kvk
+"sjálfstætt starfandi" ao so
+"kemur skýrt fram" so ao ao
+"á íslandi" fs hk
+"fór vel" so ao
+"fór ekki vel" so ao ao
+"fer vel" so ao
+"fer ekki vel" so ao ao
+"fari vel" so ao
+"fari ekki vel" so ao ao
+"kveður á um" so ao fs
+"kemur ekki til mála" so ao fs hk
+"kom ekki til mála" so ao fs hk
+"kæmi ekki til mála" so ao fs hk
+"á þá lund" fs fn kvk
+"nema þá helst" st ao ao
+"að mun" fs kk
+"taka við sér" so fs abfn
+"setið á sér" so fs abfn
+"teygja úr sér" so fs abfn
+
+# Include word indexing spec
+
+$include Index.conf
+
+# Þar með er því lokið
+