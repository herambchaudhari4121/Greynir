"""

    Greynir: Natural language processing for Icelandic

    Copyright (C) 2020 Miðeind ehf.

       This program is free software: you can redistribute it and/or modify
       it under the terms of the GNU General Public License as published by
       the Free Software Foundation, either version 3 of the License, or
       (at your option) any later version.
       This program is distributed in the hope that it will be useful,
       but WITHOUT ANY WARRANTY; without even the implied warranty of
       MERCHANTABILITY or FITNESS FOR A PARTICULAR PURPOSE.  See the
       GNU General Public License for more details.

    You should have received a copy of the GNU General Public License
    along with this program.  If not, see http://www.gnu.org/licenses/.


    This module handles queries related to currencies and exchange rates.

"""

# TODO: Bug: "30 dollarar eru 3.801 krónUR." [!!!] Fix using is_plural
# TODO: Answer for exch rate should be of the form ISK 2000 = USD 14,65
# TODO: "hvað eru 10 evrur í íslenskum krónum"
# TODO: "Hvert er gengi krónunnar?"

import re
import cachetools
import random
import logging

from queries import query_json_api, iceformat_float, is_plural
from settings import Settings


# Lemmas of keywords that could indicate that the user is trying to use this module
TOPIC_LEMMAS = [
    "gengi",
    "gengisvísitala",
    "gjaldmiðill",
    "króna",
    "pund",
    "sterlingspund",
    "dollari",
    "evra",
    "rand",
    "jen",
    "júan",
    "franki",
    "dalur",
    "bandaríkjadalur",
    "kanadadalur",
    "rúbla",
]


def help_text(lemma):
    """ Help text to return when query.py is unable to parse a query but
        one of the above lemmas is found in it """
    return "Ég get svarað ef þú spyrð til dæmis: {0}?".format(
        random.choice(
            (
                "Hvert er gengi dollarans",
                "Hvert er gengu evru gagnvart dollara",
                "Hvað eru tíu þúsund krónur margar evrur",
                "Hvað er einn dollari margar krónur",
                "Hvað eru sextán hundruð krónur mikið í evrum",
                "Hvað eru hundrað danskar krónur í evrum",
                "Hvert er gengi pundsins gagnvart krónunni",
                "Hvað eru sex rúblur mikið",
            )
        )
    )


_CURRENCY_QTYPE = "Currency"


_NUMBER_WORDS = {
    "núll": 0,
    "einn": 1,
    "ein": 1,
    "eitt": 1,
    "tveir": 2,
    "tvær": 2,
    "tvö": 2,
    "þrír": 3,
    "þrjár": 3,
    "þrjú": 3,
    "fjórir": 4,
    "fjórar": 4,
    "fjögur": 4,
    "fimm": 5,
    "sex": 6,
    "sjö": 7,
    "átta": 8,
    "níu": 9,
    "tíu": 10,
    "ellefu": 11,
    "tólf": 12,
    "þrettán": 13,
    "fjórtán": 14,
    "fimmtán": 15,
    "sextán": 16,
    "sautján": 17,
    "átján": 18,
    "nítján": 19,
    "tuttugu": 20,
    "þrjátíu": 30,
    "fjörutíu": 40,
    "fimmtíu": 50,
    "sextíu": 60,
    "sjötíu": 70,
    "áttatíu": 80,
    "níutíu": 90,
    "hundrað": 100,
    "þúsund": 1000,
    "milljón": 1e6,
    "milljarður": 1e9,
}

# Indicate that this module wants to handle parse trees for queries,
# as opposed to simple literal text strings
HANDLE_TREE = True

# The context-free grammar for the queries recognized by this plug-in module
GRAMMAR = """

# A plug-in query grammar always starts with the following,
# adding one or more query productions to the Query nonterminal

Query →
    QCurrency

QCurrency →
    QCurrencyQuery '?'?

$score(+35) QCurrency

QCurrencyQuery →
    # "Hver er gengisvísitalan?"
<<<<<<< HEAD
    QCurSpecificPrefix? QCurCurrencyIndex_nf QCurNow?
    
=======
    "hver" "er" QCurCurrencyIndex_nf QCurNow? | QCurCurrencyIndex_nf QCurNow?

>>>>>>> 2800eea8
    # "Hvert/hvað/hvernig er gengi X?"
    | QCurAnyPrefix? QCurGeneralRate QCurNow?
    # "Hvað kostar X?"
    | QCurCostPrefix QCurGeneralCost "mikið"? QCurInKronas? QCurNow?

    # "Hvert/hvað/hvernig er gengi X gagnvart Y?"
    | QCurAnyPrefix? QCurExchangeRate QCurNow?

    # "Hvað eru NUM X margir/margar/mörg Y?"
    | QCurGenericPrefix? QCurAmountConversion

    # "Hvað fæ ég marga/margar/mörg X fyrir NUM Y?"
    # |

QCurGenericPrefix → "hvað" "er" | "hvað" "eru" | "hvernig" "er"
QCurSpecificPrefix → "hvert" "er" | "hvernig" "er" | "hver" "er"
QCurAnyPrefix → QCurGenericPrefix | QCurSpecificPrefix
QCurCostPrefix → "hvað" "kostar" | "hversu" "mikið" "kostar" | "hve" "mikið" "kostar"
QCurInKronas → "í" "krónum"

QCurNow → "núna" | "nú" | "í" "augnablikinu" | "eins" "og" "stendur" | "í" "dag"

# Supported currencies
# Note: All child productions of QCurUnit must have valid
# ISO currency codes as the last three letters in their name
QCurUnit/fall →
    QCurISK/fall | QCurUSD/fall | QCurEUR/fall | QCurGBP/fall
    | QCurJPY/fall | QCurRUB/fall | QCurCHF/fall | QCurCAD/fall
    | QCurZAR/fall | QCurPLN/fall | QCurRUB/fall | QCurCNY/fall
    | QCurNOK/fall | QCurDKK/fall | QCurSEK/fall

QCurISK/fall →
    'íslenskur:lo'_kvk/fall? 'króna:kvk'/fall
    | currency_isk/fall

QCurNOK/fall →
    'norskur:lo'_kvk/fall 'króna:kvk'/fall
    | currency_nok/fall

QCurDKK/fall →
    'danskur:lo'_kvk/fall 'króna:kvk'/fall
    | currency_dkk/fall

QCurSEK/fall →
    'sænskur:lo'_kvk/fall 'króna:kvk'/fall
    | currency_sek/fall

QCurUSD/fall →
    'bandaríkjadalur:kk'/fall
    | 'dalur:kk'/fall
    | 'bandarískur:lo'_kk/fall? 'dollari:kk'/fall
    | currency_usd/fall
    | "dollar" # Common mistake
    | "bandaríkjadollar" # Common mistake

QCurUSD_þgf →
    "bandaríkjadollara" | "bandaríkjadollaranum" | "bandaríkjadollarnum"

QCurUSD_ef →
    "bandaríkjadollara"
    | "bandaríkjadollarans"
    | "bandaríkjadollars"
    | "bandarísks"? "dollars"

QCurEUR/fall →
    'evra:kvk'/fall
    | currency_eur/fall

QCurGBP/fall →
    'breskur:lo'_hk/fall? 'pund:hk'/fall
    | 'breskur:lo'_sb_hk/fall? 'pund:hk'_gr/fall
    | 'sterlingspund:hk'/fall
    | currency_gbp/fall

QCurJPY/fall →
    'japanskur:lo'_hk/fall? 'jen:hk'/fall
    | currency_jpy/fall

QCurCHF/fall →
    'svissneskur:lo'_kk/fall? 'franki:kk'/fall
    | currency_chf/fall

QCurCAD/fall →
    | 'kanadískur:lo'_kk/fall 'dollari:kk'/fall
    | 'kanadadalur:kk'_kk/fall
    | 'kanadadollari:kk'_kk/fall
    | "kanadadollar" # Common mistake
    | currency_cad/fall

QCurCAD_nf →
    "kanadadalur" | "kanadadalurinn"
    | "kanadadollari" | "kanadadollarinn"

QCurCAD_þgf →
    "kanadadal" | "kanadadalnum"
    | "kanadadollara" | "kanadadollaranum"

QCurCAD_ef →
    "kanadadals" | "kanadadalsins"
    | "kanadadollars" | "kanadísks" "dollars"
    | "kanadadollara" | "kanadadollarans"

QCurZAR/fall →
    'suðurafrískur:lo'_hk/fall? 'rand:hk'/fall
    | currency_zar/fall

QCurPLN/fall →
    'pólskur:lo'_hk/fall? 'slot:hk'/fall
    | "zloty"
    | "slotí"
    | "slot" "í"  # Algeng villa í raddgreiningu
    | currency_pln/fall

QCurPLN_ef →
    'pólskur:lo'_sb_hk_ef? "slotís"
    | 'pólskur:lo'_vb_hk_ef? "slotísins"

QCurRUB/fall →
    'rússneskur:lo'_kvk/fall? 'rúbla:kvk'/fall
    | currency_rub/fall

QCurCNY/fall →
    'kínverskur:lo'_hk/fall? 'júan:hk'/fall
    | "yuan"
    | "júan"
    | currency_cny/fall

QCurNumberWord →
    # to is a declinable number word ('tveir/tvo/tveim/tveggja')
    # töl is an undeclinable number word ('sautján')
    # tala is a number ('17')
    to | töl | tala

QCurCurrencyIndex/fall →
    'gengisvísitala:kvk'_et/fall QCurISK_ef?

QCurVisAVis → "gagnvart" | "á" "móti" | 'á_móti' | "gegn"

QCurXch → "gengi" | "gengið"

QCurExchangeRate →
    QCurXch QCurUnit_ef QCurVisAVis QCurUnit_þgf
    | "gengið" "á" QCurUnit_þgf QCurVisAVis QCurUnit_þgf

QCurGeneralRate →
    QCurXch QCurUnit_ef
    | "gengið" "á" QCurUnit_þgf

QCurGeneralCost →
    QCurUnit_nf

QCurConvertAmount →
    QCurNumberWord QCurUnit_nf
    | amount

QCurMany →
    "margir" | "margar" | "mörg"

QCurConvertTo/fall →
    QCurUnit/fall

$tag(keep) QCurConvertTo/fall # Keep this from being optimized away

QCurMuch →
    "mikið" QCurMuchIn?

QCurMuchIn →
    "í" QCurConvertTo_þgf

QCurAmountConversion →
    # Hvað eru 10 dollarar margar krónur?
    QCurConvertAmount QCurMany QCurConvertTo_nf
    # Hvað eru 10 dollarar í íslenskum krónum?
    | QCurConvertAmount QCurMuchIn
    # Hvað eru 10 dollarar mikið [í evrum]?
    | QCurConvertAmount QCurMuch
    # Hvað fæ ég margar krónur fyrir 10 dollara?
    # | "hvað" "fæ" "ég" QCurMany "krónur" "fyrir"

"""


def parse_num(num_str):
    """ Parse Icelandic number string to float or int """
    num = None
    try:
        # Handle numbers w. Icelandic decimal places ("17,2")
        if re.search(r"^\d+,\d+", num_str):
            num = float(num_str.replace(",", "."))
        # Handle digits ("17")
        else:
            num = float(num_str)
    except ValueError:
        # Handle number words ("sautján")
        num = _NUMBER_WORDS.get(num_str)
    except Exception as e:
        if Settings.DEBUG:
            print("Unexpected exception: {0}".format(e))
        raise
    return num


def add_num(num, result):
    """ Add a number to accumulated number args """
    if "numbers" not in result:
        result.numbers = []
    if isinstance(num, str):
        result.numbers.append(parse_num(num))
    else:
        result.numbers.append(num)


def add_currency(curr, result):
    if "currencies" not in result:
        result.currencies = []
    result.currencies.append(curr)


def QCurrency(node, params, result):
    """ Currency query """
    result.qtype = "Currency"
    result.qkey = result._canonical


def QCurNumberWord(node, params, result):
    add_num(result._canonical, result)


def QCurUnit(node, params, result):
    # Obtain the ISO currency code from the last three
    # letters in the child nonterminal name
    currency = node.child.nt_base[-3:]
    add_currency(currency, result)


def QCurExchangeRate(node, params, result):
    result.op = "exchange"
    result.desc = result._text


def QCurGeneralRate(node, params, result):
    result.op = "general"
    result.desc = result._text


def QCurGeneralCost(node, params, result):
    result.op = "general"
    result.desc = result._text


def QCurCurrencyIndex(node, params, result):
    result.op = "index"
    result.desc = result._text
    add_currency("GVT", result)


def QCurConvertAmount(node, params, result):
    # Hvað eru [X] margir [Y] - this is the X part
    amount = node.first_child(lambda n: n.has_t_base("amount"))
    if amount is not None:
        # Found an amount terminal node
        result.amount, curr = amount.contained_amount
        add_currency(curr, result)
    elif "numbers" in result:
        # Number words
        result.amount = result.numbers[0]
    else:
        # Error!
        result.amount = 0
        # In this case, we assume that a QCurUnit node was present
        # and the currency code has thus already been picked up
    result.desc = result._text


def QCurConvertTo(node, params, result):
    # Hvað eru [X] margir [Y] - this is the Y part
    result.currency = result._nominative


def QCurMuch(node, params, result):
    # 'Hvað eru þrír dollarar mikið [í evrum]?'
    # We assume that this means conversion to ISK if no currency is specified
    if "currency" not in result:
        result.currency = "krónur"
        add_currency("ISK", result)


def QCurAmountConversion(node, params, result):
    result.op = "convert"


_CURR_API_URL = "https://apis.is/currency/lb"
_CURR_CACHE_TTL = 3600  # seconds


@cachetools.cached(cachetools.TTLCache(1, _CURR_CACHE_TTL))
def _fetch_exchange_rates():
    """ Fetch exchange rate data from apis.is and cache it. """
    res = query_json_api(_CURR_API_URL)
    if not res or "results" not in res:
        logging.warning(
            "Unable to fetch exchange rate data from {0}".format(_CURR_API_URL)
        )
        return None
    return {c["shortName"]: c["value"] for c in res["results"]}


def _query_exchange_rate(curr1, curr2):
    """ Returns exchange rate of two ISO 4217 currencies """
    # print("Gengi {0} gagnvart {1}".format(curr1, curr2))

    # A currency is always worth 1 of itself
    if curr1 == curr2:
        return 1

    # Get exchange rate data
    xr = _fetch_exchange_rates()
    if xr is None:
        return None

    xr["ISK"] = 1.0

    # ISK currency index (basket), 'gengisvísitala'
    if curr1 == "GVT" and "GVT" in xr:
        return xr["GVT"]
    # Foreign currency vs. foreign currency
    elif curr1 in xr and curr2 in xr and xr[curr2] != 0:
        return xr[curr1] / xr[curr2]

    return None


def sentence(state, result):
    """ Called when sentence processing is complete """
    q = state["query"]
    if "qtype" in result and "op" in result:
        # Successfully matched a query type
        val = None
        target_currency = "ISK"
        suffix = ""
        verb = "er"

        if result.op == "index":
            # target_currency = "GVT"
            val = _query_exchange_rate("GVT", None)
        elif result.op == "exchange":
            # 'Hvert er gengi evru gagnvart dollara?'
            target_currency = result.currencies[0]
            val = _query_exchange_rate(result.currencies[0], result.currencies[1])
        elif result.op == "general":
            # 'Hvert er gengi dollarans?'
            val = _query_exchange_rate(result.currencies[0], "ISK")
            suffix = "krónur" if is_plural(iceformat_float(val)) else "króna"
        elif result.op == "convert":
            # 'Hvað eru 100 evrur margar krónur?'
            suffix = result.currency  # 'krónur'
            verb = "eru"
            target_currency = result.currencies[1]
            val = _query_exchange_rate(result.currencies[0], result.currencies[1])
            val = val * result.amount if val else None
            if target_currency == "ISK" and val is not None:
                # For ISK, round to whole numbers
                val = round(val, 0)
        else:
            raise Exception("Unknown operator: {0}".format(result.op))

        if val:
            answer = iceformat_float(val)
            response = dict(answer=answer)
            voice_answer = "{0} {3} {1}{2}.".format(
                result.desc, answer, (" " + suffix) if suffix else "", verb
            ).capitalize()
            # Clean up voice answer
            voice_answer = voice_answer.replace("slot í", "slotí")
            voice_answer = voice_answer.replace(" dollars ", " Bandaríkjadals ")
            q.set_answer(response, answer, voice_answer)
            q.set_key(target_currency)
            # Store the amount in the query context
            q.set_context({"amount": {"currency": target_currency, "number": val}})
            q.set_qtype(_CURRENCY_QTYPE)

        return

    q.set_error("E_QUERY_NOT_UNDERSTOOD")<|MERGE_RESOLUTION|>--- conflicted
+++ resolved
@@ -141,13 +141,7 @@
 
 QCurrencyQuery →
     # "Hver er gengisvísitalan?"
-<<<<<<< HEAD
     QCurSpecificPrefix? QCurCurrencyIndex_nf QCurNow?
-    
-=======
-    "hver" "er" QCurCurrencyIndex_nf QCurNow? | QCurCurrencyIndex_nf QCurNow?
-
->>>>>>> 2800eea8
     # "Hvert/hvað/hvernig er gengi X?"
     | QCurAnyPrefix? QCurGeneralRate QCurNow?
     # "Hvað kostar X?"
