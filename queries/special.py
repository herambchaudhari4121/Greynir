--- conflicted
+++ resolved
@@ -247,14 +247,9 @@
 
 def _rudeness(qs: str, q: Query) -> AnswerType:
     # Sigh + response
-<<<<<<< HEAD
     answ = choice(_RUDE)
     voice = "<amazon:breath duration=\"long\" volume=\"x-loud\"/> {0}".format(answ)
     return { "answer": answ, "voice": voice, "is_question": False }
-=======
-    answ = "<amazon:breath duration=\"long\" volume=\"x-loud\"/> {0}".format(choice(_RUDE))
-    return { "answer": answ, "is_question": False }
->>>>>>> 98f47bd1
 
 
 def _open_embla_url(qs: str, q: Query) -> AnswerType:
@@ -415,24 +410,19 @@
               "Þar kemur vinur minn HAL9000 við sögu.",
     "voice": "Ég mæli með kvikmyndinni tvö þúsund og eitt eftir Stanley Kubrick. "
              "Þar kemur vinur minn Hal níu þúsund við sögu.",
-}
+}  # type: AnswerType
 
 _HELLO_DEAR = {
     "answer": "Sæll, kæri notandi.",
     "is_question": False,
 }  # type: AnswerType
 
-<<<<<<< HEAD
 _HOW_CAN_I_HELP = {
     "answer": "Hvernig get ég hjálpað þér?"
-}
-
-_YES = { "answer": "Já." }
-_NO = { "answer": "Nei." }
-=======
+}  # type: AnswerType
+
 _YES = { "answer": "Já." }  # type: AnswerType
 _NO = { "answer": "Nei." }  # type: AnswerType
->>>>>>> 98f47bd1
 
 ###################################
 
